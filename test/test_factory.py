#!/usr/bin/env python
<<<<<<< HEAD

=======
>>>>>>> 163ac128

# General-purpose Python library imports
import unittest


# AppScale import, the library that we're testing here
from appscale.tools.agents.factory import InfrastructureAgentFactory
from appscale.tools.custom_exceptions import UnknownInfrastructureException


class TestFactory(unittest.TestCase):


  def test_bad_agent_name(self):
    # Passing in an invalid agent name should raise an exception.
    self.assertRaises(UnknownInfrastructureException,
      InfrastructureAgentFactory.create_agent, 'bad agent name')<|MERGE_RESOLUTION|>--- conflicted
+++ resolved
@@ -1,8 +1,4 @@
 #!/usr/bin/env python
-<<<<<<< HEAD
-
-=======
->>>>>>> 163ac128
 
 # General-purpose Python library imports
 import unittest
