#!/usr/bin/env python


# General-purpose Python library imports
import json
import os
import re
import subprocess
import sys
import tempfile
import time
import unittest
import yaml


# Third party libraries
from flexmock import flexmock
import SOAPpy


# AppScale import, the library that we're testing here
from appscale.tools.appscale_logger import AppScaleLogger
from appscale.tools.appscale_tools import AppScaleTools
from appscale.tools.custom_exceptions import BadConfigurationException
from appscale.tools.local_state import LocalState
from appscale.tools.parse_args import ParseArgs


class TestAppScaleAddInstances(unittest.TestCase):


  def setUp(self):
    self.keyname = "boobazblargfoo"
    self.function = "appscale-add-instances"

    # mock out any writing to stdout
    flexmock(AppScaleLogger)
    AppScaleLogger.should_receive('log').and_return()

    # mock out all sleeping
    flexmock(time)
    time.should_receive('sleep').and_return()

    # throw some default mocks together for when invoking via shell succeeds
    # and when it fails
    self.fake_temp_file = flexmock(name='fake_temp_file')
    self.fake_temp_file.should_receive('seek').with_args(0).and_return()
    self.fake_temp_file.should_receive('read').and_return('boo out')
    self.fake_temp_file.should_receive('close').and_return()

    self.fake_input_file = flexmock(name='fake_input_file')
    self.fake_input_file.should_receive('seek').with_args(0).and_return()
    self.fake_input_file.should_receive('write').and_return()
    self.fake_input_file.should_receive('read').and_return('boo out')
    self.fake_input_file.should_receive('close').and_return()

    flexmock(tempfile)
    tempfile.should_receive('NamedTemporaryFile').and_return(self.fake_temp_file)
    tempfile.should_receive('TemporaryFile').and_return(self.fake_input_file)


    self.success = flexmock(name='success', returncode=0)
    self.success.should_receive('wait').and_return(0)


  def test_add_master_nodes_in_virt_deployment(self):
    # don't use a 192.168.X.Y IP here, since sometimes we set our virtual
    # machines to boot with those addresses (and that can mess up our tests).
    ips_yaml = """
master: 1.2.3.4
database: 1.2.3.4
zookeeper: 1.2.3.4
appengine: 1.2.3.4
    """

    # mock out reading the yaml file, and slip in our own
    fake_yaml_file = flexmock(name='fake_yaml')
    fake_yaml_file.should_receive('read').and_return(ips_yaml)

    builtins = flexmock(sys.modules['__builtin__'])
    builtins.should_call('open')  # set the fall-through
    builtins.should_receive('open').with_args('/tmp/boo.yaml', 'r') \
      .and_return(fake_yaml_file)

    argv = [
      "--ips", "/tmp/boo.yaml",
      "--keyname", self.keyname
    ]
    options = ParseArgs(argv, self.function).args
    self.assertRaises(BadConfigurationException, AppScaleTools.add_instances,
      options)


  def test_add_nodes_in_virt_deployment(self):
    # don't use a 192.168.X.Y IP here, since sometimes we set our virtual
    # machines to boot with those addresses (and that can mess up our tests).
    ips_yaml = """
database: 1.2.3.4
zookeeper: 1.2.3.4
appengine: 1.2.3.4
    """

    # mock out reading the yaml file, and slip in our own
    fake_yaml_file = flexmock(name='fake_yaml')
    fake_yaml_file.should_receive('read').and_return(ips_yaml)
    builtins = flexmock(sys.modules['__builtin__'])
    builtins.should_call('open')  # set the fall-through
    builtins.should_receive('open').with_args('/tmp/boo.yaml', 'r') \
      .and_return(fake_yaml_file)

    # and pretend we're on a virtualized cluster
    locations_yaml = yaml.dump({
      "infrastructure" : "xen"
    })

    # say that the ssh key works
    flexmock(subprocess)
    subprocess.should_receive('Popen').with_args(re.compile('ssh'),
      shell=True, stdout=self.fake_temp_file, stderr=subprocess.STDOUT,
      stdin=self.fake_input_file) \
      .and_return(self.success)

    # mock out reading the locations.json file, and slip in our own json
    flexmock(os.path)
    os.path.should_call('exists')  # set the fall-through
    os.path.should_receive('exists').with_args(
      LocalState.get_locations_json_location(self.keyname)).and_return(True)

    fake_nodes_json = flexmock(name="fake_nodes_json")
    fake_nodes_json.should_receive('read').and_return(json.dumps({
      "node_info": [{ "public_ip": "public1",
                      "private_ip": "private1",
<<<<<<< HEAD
                      "jobs": ["shadow", "load_balancer"] }]}))
=======
                      "roles": ["shadow", "login"] }]}))
>>>>>>> b5e4e509
    builtins.should_receive('open').with_args(
      LocalState.get_locations_json_location(self.keyname), 'r') \
      .and_return(fake_nodes_json)

    # mock out writing the secret key to ~/.appscale, as well as reading it
    # later
    secret_key_location = LocalState.get_secret_key_location(self.keyname)
    fake_secret = flexmock(name="fake_secret")
    fake_secret.should_receive('read').and_return('the secret')
    builtins.should_receive('open').with_args(secret_key_location, 'r') \
      .and_return(fake_secret)

    # mock out the SOAP call to the AppController and assume it succeeded
    json_node_info = json.dumps(yaml.safe_load(ips_yaml))
    fake_appcontroller = flexmock(name='fake_appcontroller')
    fake_appcontroller.should_receive('start_roles_on_nodes') \
      .with_args(json_node_info, 'the secret').and_return('OK')
    flexmock(SOAPpy)
    SOAPpy.should_receive('SOAPProxy').with_args('https://public1:17443') \
      .and_return(fake_appcontroller)

    argv = [
      "--ips", "/tmp/boo.yaml",
      "--keyname", self.keyname
    ]
    options = ParseArgs(argv, self.function).args
    AppScaleTools.add_instances(options)<|MERGE_RESOLUTION|>--- conflicted
+++ resolved
@@ -130,11 +130,7 @@
     fake_nodes_json.should_receive('read').and_return(json.dumps({
       "node_info": [{ "public_ip": "public1",
                       "private_ip": "private1",
-<<<<<<< HEAD
-                      "jobs": ["shadow", "load_balancer"] }]}))
-=======
-                      "roles": ["shadow", "login"] }]}))
->>>>>>> b5e4e509
+                      "roles": ["shadow", "load_balancer"] }]}))
     builtins.should_receive('open').with_args(
       LocalState.get_locations_json_location(self.keyname), 'r') \
       .and_return(fake_nodes_json)
