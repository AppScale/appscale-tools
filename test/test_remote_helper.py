#!/usr/bin/env python

# General-purpose Python library imports
import json
import os
import re
import socket
import subprocess
import sys
import tempfile
import time
import unittest


# Third party libraries
import boto.ec2
from flexmock import flexmock
import SOAPpy


# AppScale import, the library that we're testing here
from appscale.tools.agents.euca_agent import EucalyptusAgent
from appscale.tools.agents import factory
from appscale.tools.agents.gce_agent import CredentialTypes
from appscale.tools.agents.gce_agent import GCEAgent
from appscale.tools.appcontroller_client import AppControllerClient
from appscale.tools.appscale_logger import AppScaleLogger
from appscale.tools.custom_exceptions import BadConfigurationException
from appscale.tools.local_state import LocalState
from appscale.tools.node_layout import NodeLayout
from appscale.tools.node_layout import Node
from appscale.tools.remote_helper import RemoteHelper

from test_ip_layouts import (ONE_NODE_CLOUD, THREE_NODE_CLOUD, FOUR_NODE_CLOUD,
                             IP_1, IP_2, IP_3, IP_4, IP_5, IP_6, IP_7, IP_8)


class FakeAgent(object):
  PARAM_CREDENTIALS = None
  PARAM_SPOT_PRICE = None
  PARAM_REGION = None

  def get_params_from_args(self, options):
    return {}

  @classmethod
  def describe_instances(self, params):
    return (
     [IP_1, IP_2, IP_3, IP_4],
     [IP_5, IP_6, IP_7, IP_8],
     ['i-APPSCALE1', 'i-APPSCALE2', 'i-APPSCALE3', 'i-APPSCALE4'])

class TestRemoteHelper(unittest.TestCase):


  def setUp(self):
    # mock out all logging, since it clutters our output
    flexmock(AppScaleLogger)
    AppScaleLogger.should_receive('log').and_return()

    # mock out all sleeps, as they aren't necessary for unit testing
    flexmock(time)
    time.should_receive('sleep').and_return()

    # set up some fake options so that we don't have to generate them via
    # ParseArgs
    self.options = flexmock(
      infrastructure='ec2',
      group='boogroup',
      machine='ami-ABCDEFG',
      instance_type='m1.large',
      keyname='bookey',
      table='cassandra',
      verbose=False,
      test=False,
      use_spot_instances=False,
      zone='my-zone-1b',
      static_ip=None,
      replication=None,
      appengine=None,
      autoscale=None,
      user_commands=[],
      flower_password='',
      max_memory='400',
      ips=FOUR_NODE_CLOUD
    )
    self.my_id = "12345"
    self.node_layout = NodeLayout(self.options)

    # set up phony AWS credentials for each test
    # ones that test not having them present can
    # remove them
    for credential in EucalyptusAgent.REQUIRED_EC2_CREDENTIALS:
      os.environ[credential] = "baz"
    os.environ['EC2_URL'] = "http://boo"

    # mock out calls to EC2
    # begin by assuming that our ssh keypair doesn't exist, and thus that we
    # need to create it
    key_contents = "key contents here"
    fake_key = flexmock(name="fake_key", material=key_contents)
    fake_key.should_receive('save').with_args(os.environ['HOME']+'/.appscale').and_return(None)

    fake_ec2 = flexmock(name="fake_ec2")
    fake_ec2.should_receive('get_key_pair').with_args('bookey') \
      .and_return(None)
    fake_ec2.should_receive('create_key_pair').with_args('bookey') \
      .and_return(fake_key)

    # mock out writing the secret key
    builtins = flexmock(sys.modules['__builtin__'])
    builtins.should_call('open')  # set the fall-through

    secret_key_location = LocalState.LOCAL_APPSCALE_PATH + "bookey.secret"
    fake_secret = flexmock(name="fake_secret")
    fake_secret.should_receive('write').and_return()
    builtins.should_receive('open').with_args(secret_key_location, 'w') \
      .and_return(fake_secret)

    # also, mock out the keypair writing and chmod'ing
    ssh_key_location = LocalState.LOCAL_APPSCALE_PATH + "bookey.key"
    fake_file = flexmock(name="fake_file")
    fake_file.should_receive('write').with_args(key_contents).and_return()

    builtins.should_receive('open').with_args(ssh_key_location, 'w') \
      .and_return(fake_file)

    flexmock(os)
    os.should_receive('chmod').with_args(ssh_key_location, 0600).and_return()

    # next, assume there are no security groups up at first, but then it gets
    # created.
    udp_rule = flexmock(from_port=1, to_port=65535, ip_protocol='udp')
    tcp_rule = flexmock(from_port=1, to_port=65535, ip_protocol='tcp')
    icmp_rule = flexmock(from_port=-1, to_port=-1, ip_protocol='icmp')
    group = flexmock(name='boogroup', rules=[tcp_rule, udp_rule, icmp_rule])
    fake_ec2.should_receive('get_all_security_groups').with_args().and_return([])
    fake_ec2.should_receive('get_all_security_groups').with_args('boogroup').and_return([group])

    # and then assume we can create and open our security group fine
    fake_ec2.should_receive('create_security_group').with_args('boogroup',
      'AppScale security group').and_return()
    fake_ec2.should_receive('authorize_security_group').and_return()

    # next, add in mocks for run_instances
    # the first time around, let's say that no machines are running
    # the second time around, let's say that our machine is pending
    # and that it's up the third time around
    fake_pending_instance = flexmock(state='pending')
    fake_pending_reservation = flexmock(instances=fake_pending_instance)

    fake_running_instance = flexmock(state='running', key_name='bookey',
      id='i-12345678', ip_address=IP_1, private_ip_address=IP_1)
    fake_running_reservation = flexmock(instances=fake_running_instance)

    fake_ec2.should_receive('get_all_instances').and_return([]) \
      .and_return([]) \
      .and_return([fake_pending_reservation]) \
      .and_return([fake_running_reservation])

    # next, assume that our run_instances command succeeds
    fake_ec2.should_receive('run_instances').and_return()

    # finally, inject our mocked EC2
    flexmock(boto.ec2)
    boto.ec2.should_receive('connect_to_region').and_return(fake_ec2)

    # assume that ssh comes up on the third attempt
    fake_socket = flexmock(name='fake_socket')
    fake_socket.should_receive('connect').with_args(('public1',
      RemoteHelper.SSH_PORT)).and_raise(Exception).and_raise(Exception) \
      .and_return(None)
    flexmock(socket)
    socket.should_receive('socket').and_return(fake_socket)

    # throw some default mocks together for when invoking via shell succeeds
    # and when it fails
    self.fake_temp_file = flexmock(name='fake_temp_file')
    self.fake_temp_file.should_receive('seek').with_args(0).and_return()
    self.fake_temp_file.should_receive('read').and_return('boo out')
    self.fake_temp_file.should_receive('close').and_return()

    flexmock(tempfile)
    tempfile.should_receive('NamedTemporaryFile')\
      .and_return(self.fake_temp_file)

    self.success = flexmock(name='success', returncode=0)
    self.success.should_receive('wait').and_return(0)

    self.failed = flexmock(name='success', returncode=1)
    self.failed.should_receive('wait').and_return(1)

    # assume that root login isn't already enabled
    local_state = flexmock(LocalState)
    local_state.should_receive('shell') \
      .with_args(re.compile('^ssh .*root'), False, 1, stdin='ls') \
      .and_return(
      'Please login as the user "ubuntu" rather than the user "root"')

    # and assume that we can ssh in as ubuntu to enable root login
    local_state = flexmock(LocalState)
    local_state.should_receive('shell')\
      .with_args(re.compile('^ssh .*ubuntu'),False,5)\
      .and_return()

    # also assume that we can scp over our ssh keys
    local_state.should_receive('shell')\
      .with_args(re.compile('scp .*/root/.ssh/id_'),False,5)\
      .and_return()

    local_state.should_receive('shell')\
      .with_args(re.compile('scp .*/root/.appscale/bookey.key'),False,5)\
      .and_return()

  def test_start_head_node(self):
    self.options = flexmock(
      infrastructure='public cloud',
      group='group',
      machine='vm image',
      instance_type='instance type',
      keyname='keyname',
      table='cassandra',
      verbose=False,
      test=False,
      use_spot_instances=False,
      zone='zone',
      static_ip=None,
      replication=None,
      appengine=None,
      autoscale=None,
      user_commands=[],
      flower_password='',
      max_memory='X',
      ips=ONE_NODE_CLOUD
    )

    self.node_layout = NodeLayout(self.options)

    flexmock(LocalState).\
      should_receive("generate_secret_key").\
      with_args(self.options.keyname).\
      and_return('some secret key')

    flexmock(LocalState).\
      should_receive("get_key_path_from_name").\
      with_args(self.options.keyname).\
      and_return('some key path')

    flexmock(NodeLayout).should_receive('head_node').\
      and_return(Node('some IP', 'cloud'))

    fake_agent = FakeAgent()
    flexmock(factory.InfrastructureAgentFactory).\
      should_receive('create_agent').\
      with_args('public cloud').\
      and_return(fake_agent)

    self.additional_params = {}
    deployment_params = {}

    flexmock(LocalState).\
      should_receive('generate_deployment_params').\
      with_args(self.options, self.node_layout, self.additional_params).\
      and_return(deployment_params)

    flexmock(AppScaleLogger).should_receive('log').and_return()
    flexmock(AppScaleLogger).should_receive('remote_log_tools_state').\
      and_return()

    flexmock(time).should_receive('sleep').and_return()

    flexmock(RemoteHelper).\
      should_receive('copy_deployment_credentials').\
      with_args('some IP', self.options).\
      and_return()

    flexmock(RemoteHelper).\
      should_receive('run_user_commands').\
      with_args('some IP', self.options.user_commands,
                self.options.keyname, self.options.verbose).\
      and_return()

    flexmock(RemoteHelper).\
      should_receive('start_remote_appcontroller').\
      with_args('some IP', self.options.keyname, self.options.verbose).\
      and_return()

    layout = {}
    flexmock(NodeLayout).should_receive('to_list').and_return(layout)

    flexmock(AppControllerClient).\
      should_receive('set_parameters').\
      with_args(layout, deployment_params).\
      and_return()

    RemoteHelper.start_head_node(self.options, 'an ID', self.node_layout)


  def test_rsync_files_from_dir_that_doesnt_exist(self):
    # if the user specifies that we should copy from a directory that doesn't
    # exist, we should throw up and die
    flexmock(os.path)
    os.path.should_receive('exists').with_args('/tmp/booscale-local').\
      and_return(False)
    self.assertRaises(BadConfigurationException, RemoteHelper.rsync_files,
      'public1', 'booscale', '/tmp/booscale-local', False)


  def test_rsync_files_from_dir_that_does_exist(self):
    # if the user specifies that we should copy from a directory that does
    # exist, and has all the right directories in it, we should succeed
    flexmock(os.path)
    os.path.should_receive('exists').with_args('/tmp/booscale-local').\
      and_return(True)

    # assume the rsyncs succeed
    local_state = flexmock(LocalState)
    local_state.should_receive('shell')\
      .with_args(re.compile('^rsync'),False)\
      .and_return().ordered()

    RemoteHelper.rsync_files('public1', 'booscale', '/tmp/booscale-local',
      False)

  def test_copy_deployment_credentials_in_cloud(self):
    options = flexmock(
      keyname='key1',
      infrastructure='ec2',
      verbose=True,
    )

    local_state = flexmock(LocalState)
    remote_helper = flexmock(RemoteHelper)
    local_state.should_receive('get_secret_key_location').and_return()
    local_state.should_receive('get_key_path_from_name').and_return()
    local_state.should_receive('get_certificate_location').and_return()
    local_state.should_receive('get_private_key_location').and_return()

    remote_helper.should_receive('scp').and_return()
    local_state.should_receive('generate_ssl_cert').and_return()
    popen_object = flexmock(communicate=lambda: ['hash_id'])
    flexmock(subprocess).should_receive('Popen').and_return(popen_object)
    remote_helper.should_receive('ssh').and_return()
    flexmock(AppScaleLogger).should_receive('log').and_return()

    RemoteHelper.copy_deployment_credentials('public1', options)

    flexmock(GCEAgent).should_receive('get_secrets_type').\
      and_return(CredentialTypes.OAUTH)
    flexmock(os.path).should_receive('exists').and_return(True)

    options = flexmock(
      keyname='key1',
      infrastructure='gce',
      verbose=True,
    )
    local_state.should_receive('get_oauth2_storage_location').and_return()

    RemoteHelper.copy_deployment_credentials('public1', options)

  def test_start_remote_appcontroller(self):
    # mock out removing the old json file
    local_state = flexmock(LocalState)
    local_state.should_receive('shell')\
      .with_args(re.compile('^ssh'),False,5,stdin=re.compile('rm -rf'))\
      .and_return()

    # assume we started monit on public1 fine
    local_state.should_receive('shell')\
      .with_args(re.compile('^ssh'), False, 5, stdin=re.compile('monit'))\
      .and_return()

    # and assume we started the AppController on public1 fine
    local_state.should_receive('shell').with_args(
      re.compile('^ssh'), False, 5, stdin='service appscale-controller start')

    # finally, assume the appcontroller comes up after a few tries
    # assume that ssh comes up on the third attempt
    fake_socket = flexmock(name='fake_socket')
    fake_socket.should_receive('connect').with_args(('public1',
      AppControllerClient.PORT)).and_raise(Exception) \
      .and_raise(Exception).and_return(None)
    socket.should_receive('socket').and_return(fake_socket)

    # Mock out additional remote calls. 
    local_state.should_receive('shell').with_args('ssh -i /root/.appscale/bookey.key -o LogLevel=quiet -o NumberOfPasswordPrompts=0 -o StrictHostkeyChecking=no -o UserKnownHostsFile=/dev/null root@public1 ', False, 5, stdin='cp /root/appscale/AppController/scripts/appcontroller /etc/init.d/').and_return()

    local_state.should_receive('shell').with_args('ssh -i /root/.appscale/bookey.key -o LogLevel=quiet -o NumberOfPasswordPrompts=0 -o StrictHostkeyChecking=no -o UserKnownHostsFile=/dev/null root@public1 ', False, 5, stdin='chmod +x /etc/init.d/appcontroller').and_return()

    local_state.should_receive('shell').with_args('ssh -i /root/.appscale/boobazblargfoo.key -o LogLevel=quiet -o NumberOfPasswordPrompts=0 -o StrictHostkeyChecking=no -o UserKnownHostsFile=/dev/null root@elastic-ip ', False, 5, stdin='chmod +x /etc/init.d/appcontroller').and_return()

    RemoteHelper.start_remote_appcontroller('public1', 'bookey', False)


  def test_copy_local_metadata(self):
    # Assume the locations files were copied successfully.
    local_state = flexmock(LocalState)
    locations_yaml = '{}/locations-bookey.yaml'.\
      format(RemoteHelper.CONFIG_DIR)
    local_state.should_receive('shell').with_args(
      re.compile('^scp .*{}'.format(locations_yaml)), False, 5)

    locations_json = '{}/locations-bookey.json'.\
      format(RemoteHelper.CONFIG_DIR)
    local_state.should_receive('shell').with_args(
      re.compile('^scp .*{}'.format(locations_json)), False, 5)

    local_state.should_receive('shell').with_args(
      re.compile('^scp .*/root/.appscale/locations-bookey.json'), False, 5)

    # Assume the secret file was copied successfully.
    local_state.should_receive('shell').with_args(
      re.compile('^scp .*bookey.secret'), False, 5)

    RemoteHelper.copy_local_metadata('public1', 'bookey', False)


  def test_create_user_accounts(self):
    # mock out reading the secret key
    builtins = flexmock(sys.modules['__builtin__'])
    builtins.should_call('open')  # set the fall-through

    secret_key_location = LocalState.LOCAL_APPSCALE_PATH + "bookey.secret"
    fake_secret = flexmock(name="fake_secret")
    fake_secret.should_receive('read').and_return('the secret')
    builtins.should_receive('open').with_args(secret_key_location, 'r') \
      .and_return(fake_secret)

    # mock out reading the locations.json file, and slip in our own json
    flexmock(os.path)
    os.path.should_call('exists')  # set the fall-through
    os.path.should_receive('exists').with_args(
      LocalState.get_locations_json_location('bookey')).and_return(True)

    fake_nodes_json = flexmock(name="fake_nodes_json")
    fake_nodes_json.should_receive('read').and_return(
      json.dumps({"node_info": [{
        "public_ip": "public1",
        "private_ip": "private1",
        "roles": ["shadow", "login"]
      }]}))
    builtins.should_receive('open').with_args(
      LocalState.get_locations_json_location('bookey'), 'r') \
      .and_return(fake_nodes_json)

    # Mock out SOAP interactions with the AppController.
    fake_appcontroller = flexmock(name="fake_appcontroller")
    fake_appcontroller.should_receive('does_user_exist').with_args('boo@foo.goo',
      'the secret').and_return('false')
    fake_appcontroller.should_receive('create_user').with_args('boo@foo.goo', str,
      'xmpp_user', 'the secret').and_return('true')
    fake_appcontroller.should_receive('does_user_exist').with_args('boo@public1',
      'the secret').and_return('false')
    fake_appcontroller.should_receive('create_user').with_args('boo@public1', str,
      'xmpp_user', 'the secret').and_return('true')
    flexmock(SOAPpy)
    SOAPpy.should_receive('SOAPProxy').with_args('https://public1:17443') \
      .and_return(fake_appcontroller)
    RemoteHelper.create_user_accounts('boo@foo.goo', 'password', 'public1',
      'bookey')


  def test_wait_for_machines_to_finish_loading(self):
    # mock out reading the secret key
    builtins = flexmock(sys.modules['__builtin__'])
    builtins.should_call('open')  # set the fall-through

    secret_key_location = LocalState.LOCAL_APPSCALE_PATH + "bookey.secret"
    fake_secret = flexmock(name="fake_secret")
    fake_secret.should_receive('read').and_return('the secret')
    builtins.should_receive('open').with_args(secret_key_location, 'r') \
      .and_return(fake_secret)

    # mock out getting all the ips in the deployment from the head node
    fake_soap = flexmock(name='fake_soap')
    fake_soap.should_receive('get_all_public_ips').with_args('the secret') \
      .and_return(json.dumps(['public1', 'public2']))
    role_info = [
      {
        'public_ip' : 'public1',
        'private_ip' : 'private1',
        'roles' : ['shadow', 'db_master']
      },
      {
        'public_ip' : 'public2',
        'private_ip' : 'private2',
        'roles' : ['appengine']
      }
    ]
    fake_soap.should_receive('get_role_info').with_args('the secret') \
      .and_return(json.dumps(role_info))

    # also, let's say that our machines aren't running the first time we ask,
    # but that they are the second time
    fake_soap.should_receive('is_done_initializing').with_args('the secret') \
      .and_return(False).and_return(True)

    flexmock(SOAPpy)
    SOAPpy.should_receive('SOAPProxy').with_args('https://public1:17443') \
      .and_return(fake_soap)
    SOAPpy.should_receive('SOAPProxy').with_args('https://public2:17443') \
      .and_return(fake_soap)

    RemoteHelper.wait_for_machines_to_finish_loading('public1', 'bookey')


  reattach_options = flexmock(
      infrastructure='euca',
      group='group',
      machine='vm image',
      instance_type='instance type',
      keyname='keyname',
      table='cassandra',
      verbose=False,
      test=False,
      use_spot_instances=False,
      zone='zone',
      static_ip=None,
      replication=None,
      appengine=None,
      autoscale=None,
      user_commands=[],
      flower_password='',
      max_memory='X',
      ips=FOUR_NODE_CLOUD
    )

  reattach_node_info = [{ "public_ip": "0.0.0.0",
                          "private_ip": "0.0.0.0",
                          "instance_id": "i-APPSCALE1",
<<<<<<< HEAD
                          "roles": ['load_balancer', 'taskqueue', 'shadow', 'login',
                                   'taskqueue_master'] },
                        { "public_ip": "0.0.0.0",
                          "private_ip": "0.0.0.0",
                          "instance_id": "i-APPSCALE2",
                          "roles": ['memcache', 'appengine'] },
                        { "public_ip": "0.0.0.0",
                          "private_ip": "0.0.0.0",
                          "instance_id": "i-APPSCALE3",
                          "roles": ['zookeeper'] },
=======
                          "jobs": ['load_balancer', 'taskqueue', 'shadow', 'login',
                                   'taskqueue_master'],
                          "instance_type" : "instance_type_1"},
                        { "public_ip": "0.0.0.0",
                          "private_ip": "0.0.0.0",
                          "instance_id": "i-APPSCALE2",
                          "jobs": ['memcache', 'appengine'],
                          "instance_type": "instance_type_1"},
                        { "public_ip": "0.0.0.0",
                          "private_ip": "0.0.0.0",
                          "instance_id": "i-APPSCALE3",
                          "jobs": ['zookeeper'],
                          "instance_type": "instance_type_1"},
>>>>>>> dadad21b
                        { "public_ip": "0.0.0.0",
                          "private_ip": "0.0.0.0",
                          "instance_id": "i-APPSCALE4",
                          "jobs": ['database', 'db_master'],
                          "instance_type": "instance_type_1"}
                        ]

  def test_start_all_nodes_reattach(self):
    self.node_layout = NodeLayout(self.reattach_options)
    self.assertNotEqual([], self.node_layout.nodes)
    fake_agent = FakeAgent()
    flexmock(factory.InfrastructureAgentFactory). \
      should_receive('create_agent'). \
      with_args('euca'). \
      and_return(fake_agent)

    LocalState.should_receive('get_login_host').and_return(IP_1)

    LocalState.should_receive('get_local_nodes_info') \
      .and_return(self.reattach_node_info)

    RemoteHelper.start_all_nodes(self.reattach_options,
                                 self.node_layout)

  def test_start_all_nodes_reattach_changed_asf(self):
    self.options = flexmock(
      infrastructure='public cloud',
      group='group',
      machine='vm image',
      instance_type='instance type',
      keyname='keyname',
      table='cassandra',
      verbose=False,
      test=False,
      use_spot_instances=False,
      zone='zone',
      static_ip=None,
      replication=None,
      appengine=None,
      autoscale=None,
      user_commands=[],
      flower_password='',
      max_memory='X',
      ips=THREE_NODE_CLOUD
    )

    self.node_layout = NodeLayout(self.options)

    fake_agent = FakeAgent()
    flexmock(factory.InfrastructureAgentFactory). \
      should_receive('create_agent'). \
      with_args('public cloud'). \
      and_return(fake_agent)

    LocalState.should_receive('get_login_host').and_return('0.0.0.1')

    LocalState.should_receive('get_local_nodes_info')\
      .and_return(self.reattach_node_info)

    self.assertRaises(BadConfigurationException)

  def test_start_all_nodes_reattach_changed_locations(self):
    self.node_layout = NodeLayout(self.reattach_options)

    fake_agent = FakeAgent()
    flexmock(factory.InfrastructureAgentFactory). \
      should_receive('create_agent'). \
      with_args('public cloud'). \
      and_return(fake_agent)

    LocalState.should_receive('get_login_host').and_return('0.0.0.1')

    node_info = [{ "public_ip": "0.0.0.0",
                   "private_ip": "0.0.0.0",
                   "instance_id": "i-APPSCALE1",
                   "roles": ['load_balancer', 'taskqueue', 'shadow', 'login',
                            'taskqueue_master'] },
                 { "public_ip": "0.0.0.0",
                   "private_ip": "0.0.0.0",
                   "instance_id": "i-APPSCALE2",
                   "roles": ['memcache', 'appengine'] },
                 { "public_ip": "0.0.0.0",
                   "private_ip": "0.0.0.0",
                   "instance_id": "i-APPSCALE3",
                   "roles": ['zookeeper', "appengine"] },
                 { "public_ip": "0.0.0.0",
                   "private_ip": "0.0.0.0",
                   "instance_id": "i-APPSCALE4",
                   "roles": ['db_master'] }
                 ]

    LocalState.should_receive('get_local_nodes_info').and_return(node_info)

    self.assertRaises(BadConfigurationException)<|MERGE_RESOLUTION|>--- conflicted
+++ resolved
@@ -382,7 +382,7 @@
       .and_raise(Exception).and_return(None)
     socket.should_receive('socket').and_return(fake_socket)
 
-    # Mock out additional remote calls. 
+    # Mock out additional remote calls.
     local_state.should_receive('shell').with_args('ssh -i /root/.appscale/bookey.key -o LogLevel=quiet -o NumberOfPasswordPrompts=0 -o StrictHostkeyChecking=no -o UserKnownHostsFile=/dev/null root@public1 ', False, 5, stdin='cp /root/appscale/AppController/scripts/appcontroller /etc/init.d/').and_return()
 
     local_state.should_receive('shell').with_args('ssh -i /root/.appscale/bookey.key -o LogLevel=quiet -o NumberOfPasswordPrompts=0 -o StrictHostkeyChecking=no -o UserKnownHostsFile=/dev/null root@public1 ', False, 5, stdin='chmod +x /etc/init.d/appcontroller').and_return()
@@ -528,36 +528,23 @@
   reattach_node_info = [{ "public_ip": "0.0.0.0",
                           "private_ip": "0.0.0.0",
                           "instance_id": "i-APPSCALE1",
-<<<<<<< HEAD
-                          "roles": ['load_balancer', 'taskqueue', 'shadow', 'login',
-                                   'taskqueue_master'] },
-                        { "public_ip": "0.0.0.0",
-                          "private_ip": "0.0.0.0",
-                          "instance_id": "i-APPSCALE2",
-                          "roles": ['memcache', 'appengine'] },
-                        { "public_ip": "0.0.0.0",
-                          "private_ip": "0.0.0.0",
-                          "instance_id": "i-APPSCALE3",
-                          "roles": ['zookeeper'] },
-=======
-                          "jobs": ['load_balancer', 'taskqueue', 'shadow', 'login',
-                                   'taskqueue_master'],
+                          "roles": ['load_balancer', 'taskqueue', 'shadow',
+                                    'login', 'taskqueue_master'],
                           "instance_type" : "instance_type_1"},
                         { "public_ip": "0.0.0.0",
                           "private_ip": "0.0.0.0",
                           "instance_id": "i-APPSCALE2",
-                          "jobs": ['memcache', 'appengine'],
+                          "roles": ['memcache', 'appengine'],
                           "instance_type": "instance_type_1"},
                         { "public_ip": "0.0.0.0",
                           "private_ip": "0.0.0.0",
                           "instance_id": "i-APPSCALE3",
-                          "jobs": ['zookeeper'],
+                          "roles": ['zookeeper'],
                           "instance_type": "instance_type_1"},
->>>>>>> dadad21b
                         { "public_ip": "0.0.0.0",
                           "private_ip": "0.0.0.0",
                           "instance_id": "i-APPSCALE4",
-                          "jobs": ['database', 'db_master'],
+                          "roles": ['database', 'db_master'],
                           "instance_type": "instance_type_1"}
                         ]
 
