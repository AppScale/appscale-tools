#!/usr/bin/env python

# General-purpose Python library imports
import json
import os
import re
import socket
import subprocess
import sys
import tempfile
import time
import unittest


# Third party libraries
import boto.ec2
from flexmock import flexmock
import SOAPpy


# AppScale import, the library that we're testing here
from appscale.tools.agents.euca_agent import EucalyptusAgent
from appscale.tools.agents import factory
from appscale.tools.agents.gce_agent import CredentialTypes
from appscale.tools.agents.gce_agent import GCEAgent
from appscale.tools.appcontroller_client import AppControllerClient
from appscale.tools.appscale_logger import AppScaleLogger
from appscale.tools.custom_exceptions import BadConfigurationException
from appscale.tools.local_state import LocalState
from appscale.tools.node_layout import NodeLayout
from appscale.tools.node_layout import Node
from appscale.tools.remote_helper import RemoteHelper

from test_ip_layouts import (ONE_NODE_CLOUD, THREE_NODE_CLOUD, FOUR_NODE_CLOUD,
                             IP_1, IP_2, IP_3, IP_4, IP_5, IP_6, IP_7, IP_8)


class FakeAgent(object):
  PARAM_CREDENTIALS = None
  PARAM_SPOT_PRICE = None
  PARAM_REGION = None

  def get_params_from_args(self, options):
    return {}

  @classmethod
  def describe_instances(self, params):
    return (
     [IP_1, IP_2, IP_3, IP_4],
     [IP_5, IP_6, IP_7, IP_8],
     ['i-APPSCALE1', 'i-APPSCALE2', 'i-APPSCALE3', 'i-APPSCALE4'])

class TestRemoteHelper(unittest.TestCase):


  def setUp(self):
    # mock out all logging, since it clutters our output
    flexmock(AppScaleLogger)
    AppScaleLogger.should_receive('log').and_return()

    # mock out all sleeps, as they aren't necessary for unit testing
    flexmock(time)
    time.should_receive('sleep').and_return()

    # set up some fake options so that we don't have to generate them via
    # ParseArgs
    self.options = flexmock(
      infrastructure='ec2',
      group='boogroup',
      machine='ami-ABCDEFG',
      instance_type='m1.large',
      keyname='bookey',
      table='cassandra',
      verbose=False,
      test=False,
      use_spot_instances=False,
      zone='my-zone-1b',
      static_ip=None,
      replication=None,
      appengine=None,
      autoscale=None,
      user_commands=[],
      flower_password='',
      max_memory='400',
      ips=FOUR_NODE_CLOUD
    )
    self.my_id = "12345"
    self.node_layout = NodeLayout(self.options)

    # set up phony AWS credentials for each test
    # ones that test not having them present can
    # remove them
    for credential in EucalyptusAgent.REQUIRED_EC2_CREDENTIALS:
      os.environ[credential] = "baz"
    os.environ['EC2_URL'] = "http://boo"

    # mock out calls to EC2
    # begin by assuming that our ssh keypair doesn't exist, and thus that we
    # need to create it
    key_contents = "key contents here"
    fake_key = flexmock(name="fake_key", material=key_contents)
    fake_key.should_receive('save').with_args(os.environ['HOME']+'/.appscale').and_return(None)

    fake_ec2 = flexmock(name="fake_ec2")
    fake_ec2.should_receive('get_key_pair').with_args('bookey') \
      .and_return(None)
    fake_ec2.should_receive('create_key_pair').with_args('bookey') \
      .and_return(fake_key)

    # mock out writing the secret key
    builtins = flexmock(sys.modules['__builtin__'])
    builtins.should_call('open')  # set the fall-through

    secret_key_location = LocalState.LOCAL_APPSCALE_PATH + "bookey.secret"
    fake_secret = flexmock(name="fake_secret")
    fake_secret.should_receive('write').and_return()
    builtins.should_receive('open').with_args(secret_key_location, 'w') \
      .and_return(fake_secret)

    # also, mock out the keypair writing and chmod'ing
    ssh_key_location = LocalState.LOCAL_APPSCALE_PATH + "bookey.key"
    fake_file = flexmock(name="fake_file")
    fake_file.should_receive('write').with_args(key_contents).and_return()

    builtins.should_receive('open').with_args(ssh_key_location, 'w') \
      .and_return(fake_file)

    flexmock(os)
    os.should_receive('chmod').with_args(ssh_key_location, 0600).and_return()

    # next, assume there are no security groups up at first, but then it gets
    # created.
    udp_rule = flexmock(from_port=1, to_port=65535, ip_protocol='udp')
    tcp_rule = flexmock(from_port=1, to_port=65535, ip_protocol='tcp')
    icmp_rule = flexmock(from_port=-1, to_port=-1, ip_protocol='icmp')
    group = flexmock(name='boogroup', rules=[tcp_rule, udp_rule, icmp_rule])
    fake_ec2.should_receive('get_all_security_groups').with_args().and_return([])
    fake_ec2.should_receive('get_all_security_groups').with_args('boogroup').and_return([group])

    # and then assume we can create and open our security group fine
    fake_ec2.should_receive('create_security_group').with_args('boogroup',
      'AppScale security group', None).and_return()
    fake_ec2.should_receive('authorize_security_group').and_return()

    # next, add in mocks for run_instances
    # the first time around, let's say that no machines are running
    # the second time around, let's say that our machine is pending
    # and that it's up the third time around
    fake_pending_instance = flexmock(state='pending')
    fake_pending_reservation = flexmock(instances=fake_pending_instance)

    fake_running_instance = flexmock(state='running', key_name='bookey',
      id='i-12345678', ip_address=IP_1, private_ip_address=IP_1)
    fake_running_reservation = flexmock(instances=fake_running_instance)

    fake_ec2.should_receive('get_all_instances').and_return([]) \
      .and_return([]) \
      .and_return([fake_pending_reservation]) \
      .and_return([fake_running_reservation])

    # next, assume that our run_instances command succeeds
    fake_ec2.should_receive('run_instances').and_return()

    # finally, inject our mocked EC2
    flexmock(boto.ec2)
    boto.ec2.should_receive('connect_to_region').and_return(fake_ec2)

    # assume that ssh comes up on the third attempt
    fake_socket = flexmock(name='fake_socket')
    fake_socket.should_receive('connect').with_args(('public1',
      RemoteHelper.SSH_PORT)).and_raise(Exception).and_raise(Exception) \
      .and_return(None)
    flexmock(socket)
    socket.should_receive('socket').and_return(fake_socket)

    # throw some default mocks together for when invoking via shell succeeds
    # and when it fails
    self.fake_temp_file = flexmock(name='fake_temp_file')
    self.fake_temp_file.should_receive('seek').with_args(0).and_return()
    self.fake_temp_file.should_receive('read').and_return('boo out')
    self.fake_temp_file.should_receive('close').and_return()

    flexmock(tempfile)
    tempfile.should_receive('NamedTemporaryFile')\
      .and_return(self.fake_temp_file)

    self.success = flexmock(name='success', returncode=0)
    self.success.should_receive('wait').and_return(0)

    self.failed = flexmock(name='success', returncode=1)
    self.failed.should_receive('wait').and_return(1)

    # assume that root login isn't already enabled
    local_state = flexmock(LocalState)
    local_state.should_receive('shell') \
      .with_args(re.compile('^ssh .*root'), False, 1, stdin='ls') \
      .and_return(
      'Please login as the user "ubuntu" rather than the user "root"')

    # and assume that we can ssh in as ubuntu to enable root login
    local_state = flexmock(LocalState)
    local_state.should_receive('shell')\
      .with_args(re.compile('^ssh .*ubuntu'),False,5)\
      .and_return()

    # also assume that we can scp over our ssh keys
    local_state.should_receive('shell')\
      .with_args(re.compile('scp .*/root/.ssh/id_'),False,5)\
      .and_return()

    local_state.should_receive('shell')\
      .with_args(re.compile('scp .*/root/.appscale/bookey.key'),False,5)\
      .and_return()

  def test_start_head_node(self):
    self.options = flexmock(
      infrastructure='public cloud',
      group='group',
      machine='vm image',
      instance_type='instance type',
      keyname='keyname',
      table='cassandra',
      verbose=False,
      test=False,
      use_spot_instances=False,
      zone='zone',
      static_ip=None,
      replication=None,
      appengine=None,
      autoscale=None,
      user_commands=[],
      flower_password='',
      max_memory='X',
      ips=ONE_NODE_CLOUD
    )

    self.node_layout = NodeLayout(self.options)

    flexmock(LocalState).\
      should_receive("generate_secret_key").\
      with_args(self.options.keyname).\
      and_return('some secret key')

    flexmock(LocalState).\
      should_receive("get_key_path_from_name").\
      with_args(self.options.keyname).\
      and_return('some key path')

    flexmock(NodeLayout).should_receive('head_node').\
      and_return(Node('some IP', 'cloud'))

    fake_agent = FakeAgent()
    flexmock(factory.InfrastructureAgentFactory).\
      should_receive('create_agent').\
      with_args('public cloud').\
      and_return(fake_agent)

    self.additional_params = {}
    deployment_params = {}

    flexmock(LocalState).\
      should_receive('generate_deployment_params').\
      with_args(self.options, self.node_layout, self.additional_params).\
      and_return(deployment_params)

    flexmock(AppScaleLogger).should_receive('log').and_return()
    flexmock(AppScaleLogger).should_receive('remote_log_tools_state').\
      and_return()

    flexmock(time).should_receive('sleep').and_return()

    flexmock(RemoteHelper).\
      should_receive('copy_deployment_credentials').\
      with_args('some IP', self.options).\
      and_return()

    flexmock(RemoteHelper).\
      should_receive('run_user_commands').\
      with_args('some IP', self.options.user_commands,
                self.options.keyname, self.options.verbose).\
      and_return()

    flexmock(RemoteHelper).\
      should_receive('start_remote_appcontroller').\
      with_args('some IP', self.options.keyname, self.options.verbose).\
      and_return()

    layout = {}
    flexmock(NodeLayout).should_receive('to_list').and_return(layout)

    flexmock(AppControllerClient).\
      should_receive('set_parameters').\
      with_args(layout, deployment_params).\
      and_return()

    RemoteHelper.start_head_node(self.options, 'an ID', self.node_layout)


  def test_rsync_files_from_dir_that_doesnt_exist(self):
    # if the user specifies that we should copy from a directory that doesn't
    # exist, we should throw up and die
    flexmock(os.path)
    os.path.should_receive('exists').with_args('/tmp/booscale-local').\
      and_return(False)
    self.assertRaises(BadConfigurationException, RemoteHelper.rsync_files,
      'public1', 'booscale', '/tmp/booscale-local', False)


  def test_rsync_files_from_dir_that_does_exist(self):
    # if the user specifies that we should copy from a directory that does
    # exist, and has all the right directories in it, we should succeed
    flexmock(os.path)
    os.path.should_receive('exists').with_args('/tmp/booscale-local').\
      and_return(True)

    # assume the rsyncs succeed
    local_state = flexmock(LocalState)
    local_state.should_receive('shell')\
      .with_args(re.compile('^rsync'),False)\
      .and_return().ordered()

    RemoteHelper.rsync_files('public1', 'booscale', '/tmp/booscale-local',
      False)

  def test_copy_deployment_credentials_in_cloud(self):
    options = flexmock(
      keyname='key1',
      infrastructure='ec2',
      verbose=True,
    )

    local_state = flexmock(LocalState)
    remote_helper = flexmock(RemoteHelper)
    local_state.should_receive('get_secret_key_location').and_return()
    local_state.should_receive('get_key_path_from_name').and_return()
    local_state.should_receive('get_certificate_location').and_return()
    local_state.should_receive('get_private_key_location').and_return()

    remote_helper.should_receive('scp').and_return()
    local_state.should_receive('generate_ssl_cert').and_return()
    popen_object = flexmock(communicate=lambda: ['hash_id'])
    flexmock(subprocess).should_receive('Popen').and_return(popen_object)
    remote_helper.should_receive('ssh').and_return()
    flexmock(AppScaleLogger).should_receive('log').and_return()

    RemoteHelper.copy_deployment_credentials('public1', options)

    flexmock(GCEAgent).should_receive('get_secrets_type').\
      and_return(CredentialTypes.OAUTH)
    flexmock(os.path).should_receive('exists').and_return(True)

    options = flexmock(
      keyname='key1',
      infrastructure='gce',
      verbose=True,
    )
    local_state.should_receive('get_oauth2_storage_location').and_return()

    RemoteHelper.copy_deployment_credentials('public1', options)

  def test_start_remote_appcontroller(self):
    # mock out removing the old json file
    local_state = flexmock(LocalState)
    local_state.should_receive('shell')\
      .with_args(re.compile('^ssh'),False,5,stdin=re.compile('rm -rf'))\
      .and_return()

    # assume we started monit on public1 fine
    local_state.should_receive('shell')\
      .with_args(re.compile('^ssh'), False, 5, stdin=re.compile('monit'))\
      .and_return()

    # and assume we started the AppController on public1 fine
    local_state.should_receive('shell').with_args(
      re.compile('^ssh'), False, 5, stdin='service appscale-controller start')

    # finally, assume the appcontroller comes up after a few tries
    # assume that ssh comes up on the third attempt
    fake_socket = flexmock(name='fake_socket')
    fake_socket.should_receive('connect').with_args(('public1',
      AppControllerClient.PORT)).and_raise(Exception) \
      .and_raise(Exception).and_return(None)
    socket.should_receive('socket').and_return(fake_socket)

    # Mock out additional remote calls.
    local_state.should_receive('shell').with_args('ssh -i /root/.appscale/bookey.key -o LogLevel=quiet -o NumberOfPasswordPrompts=0 -o StrictHostkeyChecking=no -o UserKnownHostsFile=/dev/null root@public1 ', False, 5, stdin='cp /root/appscale/AppController/scripts/appcontroller /etc/init.d/').and_return()

    local_state.should_receive('shell').with_args('ssh -i /root/.appscale/bookey.key -o LogLevel=quiet -o NumberOfPasswordPrompts=0 -o StrictHostkeyChecking=no -o UserKnownHostsFile=/dev/null root@public1 ', False, 5, stdin='chmod +x /etc/init.d/appcontroller').and_return()

    local_state.should_receive('shell').with_args('ssh -i /root/.appscale/boobazblargfoo.key -o LogLevel=quiet -o NumberOfPasswordPrompts=0 -o StrictHostkeyChecking=no -o UserKnownHostsFile=/dev/null root@elastic-ip ', False, 5, stdin='chmod +x /etc/init.d/appcontroller').and_return()

    RemoteHelper.start_remote_appcontroller('public1', 'bookey', False)


  def test_copy_local_metadata(self):
    # Assume the locations files were copied successfully.
    local_state = flexmock(LocalState)
    locations_yaml = '{}/locations-bookey.yaml'.\
      format(RemoteHelper.CONFIG_DIR)
    local_state.should_receive('shell').with_args(
      re.compile('^scp .*{}'.format(locations_yaml)), False, 5)

    locations_json = '{}/locations-bookey.json'.\
      format(RemoteHelper.CONFIG_DIR)
    local_state.should_receive('shell').with_args(
      re.compile('^scp .*{}'.format(locations_json)), False, 5)

    local_state.should_receive('shell').with_args(
      re.compile('^scp .*/root/.appscale/locations-bookey.json'), False, 5)

    # Assume the secret file was copied successfully.
    local_state.should_receive('shell').with_args(
      re.compile('^scp .*bookey.secret'), False, 5)

    RemoteHelper.copy_local_metadata('public1', 'bookey', False)


  def test_create_user_accounts(self):
    # mock out reading the secret key
    builtins = flexmock(sys.modules['__builtin__'])
    builtins.should_call('open')  # set the fall-through

    secret_key_location = LocalState.LOCAL_APPSCALE_PATH + "bookey.secret"
    fake_secret = flexmock(name="fake_secret")
    fake_secret.should_receive('read').and_return('the secret')
    builtins.should_receive('open').with_args(secret_key_location, 'r') \
      .and_return(fake_secret)

    # mock out reading the locations.json file, and slip in our own json
    flexmock(os.path)
    os.path.should_call('exists')  # set the fall-through
    os.path.should_receive('exists').with_args(
      LocalState.get_locations_json_location('bookey')).and_return(True)

    fake_nodes_json = flexmock(name="fake_nodes_json")
    fake_nodes_json.should_receive('read').and_return(
      json.dumps({"node_info": [{
        "public_ip": "public1",
        "private_ip": "private1",
<<<<<<< HEAD
        "jobs": ["shadow"]
=======
        "roles": ["shadow", "login"]
>>>>>>> b5e4e509
      }]}))
    builtins.should_receive('open').with_args(
      LocalState.get_locations_json_location('bookey'), 'r') \
      .and_return(fake_nodes_json)

    # Mock out SOAP interactions with the AppController.
    fake_appcontroller = flexmock(name="fake_appcontroller")
    fake_appcontroller.should_receive('does_user_exist').with_args('boo@foo.goo',
      'the secret').and_return('false')
    fake_appcontroller.should_receive('create_user').with_args('boo@foo.goo', str,
      'xmpp_user', 'the secret').and_return('true')
    fake_appcontroller.should_receive('does_user_exist').with_args('boo@public1',
      'the secret').and_return('false')
    fake_appcontroller.should_receive('create_user').with_args('boo@public1', str,
      'xmpp_user', 'the secret').and_return('true')
    fake_appcontroller.should_receive('get_property').\
      with_args('login', 'the secret').and_return('{"login":"public1"}')
    flexmock(SOAPpy)
    SOAPpy.should_receive('SOAPProxy').with_args('https://public1:17443') \
      .and_return(fake_appcontroller)
    RemoteHelper.create_user_accounts('boo@foo.goo', 'password', 'public1',
      'bookey')


  def test_wait_for_machines_to_finish_loading(self):
    # mock out reading the secret key
    builtins = flexmock(sys.modules['__builtin__'])
    builtins.should_call('open')  # set the fall-through

    secret_key_location = LocalState.LOCAL_APPSCALE_PATH + "bookey.secret"
    fake_secret = flexmock(name="fake_secret")
    fake_secret.should_receive('read').and_return('the secret')
    builtins.should_receive('open').with_args(secret_key_location, 'r') \
      .and_return(fake_secret)

    # mock out getting all the ips in the deployment from the head node
    fake_soap = flexmock(name='fake_soap')
    fake_soap.should_receive('get_all_public_ips').with_args('the secret') \
      .and_return(json.dumps(['public1', 'public2']))
    role_info = [
      {
        'public_ip' : 'public1',
        'private_ip' : 'private1',
        'roles' : ['shadow', 'db_master']
      },
      {
        'public_ip' : 'public2',
        'private_ip' : 'private2',
        'roles' : ['appengine']
      }
    ]
    fake_soap.should_receive('get_role_info').with_args('the secret') \
      .and_return(json.dumps(role_info))

    # also, let's say that our machines aren't running the first time we ask,
    # but that they are the second time
    fake_soap.should_receive('is_done_initializing').with_args('the secret') \
      .and_return(False).and_return(True)

    flexmock(SOAPpy)
    SOAPpy.should_receive('SOAPProxy').with_args('https://public1:17443') \
      .and_return(fake_soap)
    SOAPpy.should_receive('SOAPProxy').with_args('https://public2:17443') \
      .and_return(fake_soap)

    RemoteHelper.wait_for_machines_to_finish_loading('public1', 'bookey')


  reattach_options = flexmock(
      infrastructure='euca',
      group='group',
      machine='vm image',
      instance_type='instance type',
      keyname='keyname',
      table='cassandra',
      verbose=False,
      test=False,
      use_spot_instances=False,
      zone='zone',
      static_ip=None,
      replication=None,
      appengine=None,
      autoscale=None,
      user_commands=[],
      flower_password='',
      max_memory='X',
      ips=FOUR_NODE_CLOUD
    )

  reattach_node_info = [{ "public_ip": "0.0.0.0",
                          "private_ip": "0.0.0.0",
                          "instance_id": "i-APPSCALE1",
<<<<<<< HEAD
                          "jobs": ['load_balancer', 'taskqueue', 'shadow',
                                   'taskqueue_master'],
=======
                          "roles": ['load_balancer', 'taskqueue', 'shadow',
                                    'login', 'taskqueue_master'],
>>>>>>> b5e4e509
                          "instance_type" : "instance_type_1"},
                        { "public_ip": "0.0.0.0",
                          "private_ip": "0.0.0.0",
                          "instance_id": "i-APPSCALE2",
                          "roles": ['memcache', 'appengine'],
                          "instance_type": "instance_type_1"},
                        { "public_ip": "0.0.0.0",
                          "private_ip": "0.0.0.0",
                          "instance_id": "i-APPSCALE3",
                          "roles": ['zookeeper'],
                          "instance_type": "instance_type_1"},
                        { "public_ip": "0.0.0.0",
                          "private_ip": "0.0.0.0",
                          "instance_id": "i-APPSCALE4",
                          "roles": ['database', 'db_master'],
                          "instance_type": "instance_type_1"}
                        ]

  def test_start_all_nodes_reattach(self):
    self.node_layout = NodeLayout(self.reattach_options)
    self.assertNotEqual([], self.node_layout.nodes)
    fake_agent = FakeAgent()
    flexmock(factory.InfrastructureAgentFactory). \
      should_receive('create_agent'). \
      with_args('euca'). \
      and_return(fake_agent)

    LocalState.should_receive('get_host_with_role').and_return(IP_1)

    LocalState.should_receive('get_local_nodes_info') \
      .and_return(self.reattach_node_info)

    RemoteHelper.start_all_nodes(self.reattach_options,
                                 self.node_layout)

  def test_start_all_nodes_reattach_changed_asf(self):
    self.options = flexmock(
      infrastructure='public cloud',
      group='group',
      machine='vm image',
      instance_type='instance type',
      keyname='keyname',
      table='cassandra',
      verbose=False,
      test=False,
      use_spot_instances=False,
      zone='zone',
      static_ip=None,
      replication=None,
      appengine=None,
      autoscale=None,
      user_commands=[],
      flower_password='',
      max_memory='X',
      ips=THREE_NODE_CLOUD
    )

    self.node_layout = NodeLayout(self.options)

    fake_agent = FakeAgent()
    flexmock(factory.InfrastructureAgentFactory). \
      should_receive('create_agent'). \
      with_args('public cloud'). \
      and_return(fake_agent)

    LocalState.should_receive('get_local_nodes_info')\
      .and_return(self.reattach_node_info)

    self.assertRaises(BadConfigurationException)

  def test_start_all_nodes_reattach_changed_locations(self):
    self.node_layout = NodeLayout(self.reattach_options)

    fake_agent = FakeAgent()
    flexmock(factory.InfrastructureAgentFactory). \
      should_receive('create_agent'). \
      with_args('public cloud'). \
      and_return(fake_agent)

    LocalState.should_receive('get_host_with_role').and_return('0.0.0.1')

    node_info = [{ "public_ip": "0.0.0.0",
                   "private_ip": "0.0.0.0",
                   "instance_id": "i-APPSCALE1",
<<<<<<< HEAD
                   "jobs": ['load_balancer', 'taskqueue', 'shadow',
=======
                   "roles": ['load_balancer', 'taskqueue', 'shadow', 'login',
>>>>>>> b5e4e509
                            'taskqueue_master'] },
                 { "public_ip": "0.0.0.0",
                   "private_ip": "0.0.0.0",
                   "instance_id": "i-APPSCALE2",
                   "roles": ['memcache', 'appengine'] },
                 { "public_ip": "0.0.0.0",
                   "private_ip": "0.0.0.0",
                   "instance_id": "i-APPSCALE3",
                   "roles": ['zookeeper', "appengine"] },
                 { "public_ip": "0.0.0.0",
                   "private_ip": "0.0.0.0",
                   "instance_id": "i-APPSCALE4",
                   "roles": ['db_master'] }
                 ]

    LocalState.should_receive('get_local_nodes_info').and_return(node_info)

    self.assertRaises(BadConfigurationException)<|MERGE_RESOLUTION|>--- conflicted
+++ resolved
@@ -437,11 +437,7 @@
       json.dumps({"node_info": [{
         "public_ip": "public1",
         "private_ip": "private1",
-<<<<<<< HEAD
-        "jobs": ["shadow"]
-=======
-        "roles": ["shadow", "login"]
->>>>>>> b5e4e509
+        "roles": ["shadow"]
       }]}))
     builtins.should_receive('open').with_args(
       LocalState.get_locations_json_location('bookey'), 'r') \
@@ -534,13 +530,8 @@
   reattach_node_info = [{ "public_ip": "0.0.0.0",
                           "private_ip": "0.0.0.0",
                           "instance_id": "i-APPSCALE1",
-<<<<<<< HEAD
-                          "jobs": ['load_balancer', 'taskqueue', 'shadow',
-                                   'taskqueue_master'],
-=======
                           "roles": ['load_balancer', 'taskqueue', 'shadow',
-                                    'login', 'taskqueue_master'],
->>>>>>> b5e4e509
+                                    'taskqueue_master'],
                           "instance_type" : "instance_type_1"},
                         { "public_ip": "0.0.0.0",
                           "private_ip": "0.0.0.0",
@@ -625,11 +616,7 @@
     node_info = [{ "public_ip": "0.0.0.0",
                    "private_ip": "0.0.0.0",
                    "instance_id": "i-APPSCALE1",
-<<<<<<< HEAD
-                   "jobs": ['load_balancer', 'taskqueue', 'shadow',
-=======
-                   "roles": ['load_balancer', 'taskqueue', 'shadow', 'login',
->>>>>>> b5e4e509
+                   "roles": ['load_balancer', 'taskqueue', 'shadow',
                             'taskqueue_master'] },
                  { "public_ip": "0.0.0.0",
                    "private_ip": "0.0.0.0",
