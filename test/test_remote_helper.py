#!/usr/bin/env python

# General-purpose Python library imports
import json
import os
import re
import socket
import subprocess
import sys
import tempfile
import time
import unittest


# Third party libraries
import boto.ec2
from flexmock import flexmock
import SOAPpy


# AppScale import, the library that we're testing here
from appscale.tools.agents.euca_agent import EucalyptusAgent
from appscale.tools.agents import factory
from appscale.tools.agents.gce_agent import CredentialTypes
from appscale.tools.agents.gce_agent import GCEAgent
from appscale.tools.appcontroller_client import AppControllerClient
from appscale.tools.appscale_logger import AppScaleLogger
from appscale.tools.custom_exceptions import BadConfigurationException
from appscale.tools.local_state import LocalState
from appscale.tools.node_layout import NodeLayout
from appscale.tools.node_layout import SimpleNode
from appscale.tools.remote_helper import RemoteHelper


class FakeAgent(object):
  PARAM_CREDENTIALS = None
  PARAM_SPOT_PRICE = None
  PARAM_REGION = None

  def get_params_from_args(self, options):
    return {}

class TestRemoteHelper(unittest.TestCase):


  def setUp(self):
    # mock out all logging, since it clutters our output
    flexmock(AppScaleLogger)
    AppScaleLogger.should_receive('log').and_return()

    # mock out all sleeps, as they aren't necessary for unit testing
    flexmock(time)
    time.should_receive('sleep').and_return()

    # set up some fake options so that we don't have to generate them via
    # ParseArgs
    self.options = flexmock(
      infrastructure='ec2',
      group='boogroup',
      machine='ami-ABCDEFG',
      instance_type='m1.large',
      keyname='bookey',
      table='cassandra',
      verbose=False,
      test=False,
      use_spot_instances=False,
      zone='my-zone-1b',
      static_ip=None,
      replication=None,
      appengine=None,
      autoscale=None,
      user_commands=[],
      flower_password='',
      max_memory='400',
      ips={
        'zookeeper': 'node-2', 'master': 'node-1',
        'appengine': 'node-3', 'database': 'node-4'}
    )
    self.my_id = "12345"
    self.node_layout = NodeLayout(self.options)

    # set up phony AWS credentials for each test
    # ones that test not having them present can
    # remove them
    for credential in EucalyptusAgent.REQUIRED_EC2_CREDENTIALS:
      os.environ[credential] = "baz"
    os.environ['EC2_URL'] = "http://boo"

    # mock out calls to EC2
    # begin by assuming that our ssh keypair doesn't exist, and thus that we
    # need to create it
    key_contents = "key contents here"
    fake_key = flexmock(name="fake_key", material=key_contents)
    fake_key.should_receive('save').with_args(os.environ['HOME']+'/.appscale').and_return(None)

    fake_ec2 = flexmock(name="fake_ec2")
    fake_ec2.should_receive('get_key_pair').with_args('bookey') \
      .and_return(None)
    fake_ec2.should_receive('create_key_pair').with_args('bookey') \
      .and_return(fake_key)

    # mock out writing the secret key
    builtins = flexmock(sys.modules['__builtin__'])
    builtins.should_call('open')  # set the fall-through

    secret_key_location = LocalState.LOCAL_APPSCALE_PATH + "bookey.secret"
    fake_secret = flexmock(name="fake_secret")
    fake_secret.should_receive('write').and_return()
    builtins.should_receive('open').with_args(secret_key_location, 'w') \
      .and_return(fake_secret)

    # also, mock out the keypair writing and chmod'ing
    ssh_key_location = LocalState.LOCAL_APPSCALE_PATH + "bookey.key"
    fake_file = flexmock(name="fake_file")
    fake_file.should_receive('write').with_args(key_contents).and_return()

    builtins.should_receive('open').with_args(ssh_key_location, 'w') \
      .and_return(fake_file)

    flexmock(os)
    os.should_receive('chmod').with_args(ssh_key_location, 0600).and_return()

    # next, assume there are no security groups up at first, but then it gets
    # created.
    udp_rule = flexmock(from_port=1, to_port=65535, ip_protocol='udp')
    tcp_rule = flexmock(from_port=1, to_port=65535, ip_protocol='tcp')
    icmp_rule = flexmock(from_port=-1, to_port=-1, ip_protocol='icmp')
    group = flexmock(name='boogroup', rules=[tcp_rule, udp_rule, icmp_rule])
    fake_ec2.should_receive('get_all_security_groups').with_args().and_return([])
    fake_ec2.should_receive('get_all_security_groups').with_args('boogroup').and_return([group])

    # and then assume we can create and open our security group fine
    fake_ec2.should_receive('create_security_group').with_args('boogroup',
      'AppScale security group').and_return()
    fake_ec2.should_receive('authorize_security_group').and_return()

    # next, add in mocks for run_instances
    # the first time around, let's say that no machines are running
    # the second time around, let's say that our machine is pending
    # and that it's up the third time around
    fake_pending_instance = flexmock(state='pending')
    fake_pending_reservation = flexmock(instances=fake_pending_instance)

    fake_running_instance = flexmock(state='running', key_name='bookey',
      id='i-12345678', ip_address='1.2.3.4', private_ip_address='1.2.3.4')
    fake_running_reservation = flexmock(instances=fake_running_instance)

    fake_ec2.should_receive('get_all_instances').and_return([]) \
      .and_return([]) \
      .and_return([fake_pending_reservation]) \
      .and_return([fake_running_reservation])

    # next, assume that our run_instances command succeeds
    fake_ec2.should_receive('run_instances').and_return()

    # finally, inject our mocked EC2
    flexmock(boto.ec2)
    boto.ec2.should_receive('connect_to_region').and_return(fake_ec2)

    # assume that ssh comes up on the third attempt
    fake_socket = flexmock(name='fake_socket')
    fake_socket.should_receive('connect').with_args(('public1',
      RemoteHelper.SSH_PORT)).and_raise(Exception).and_raise(Exception) \
      .and_return(None)
    flexmock(socket)
    socket.should_receive('socket').and_return(fake_socket)

    # throw some default mocks together for when invoking via shell succeeds
    # and when it fails
    self.fake_temp_file = flexmock(name='fake_temp_file')
    self.fake_temp_file.should_receive('seek').with_args(0).and_return()
    self.fake_temp_file.should_receive('read').and_return('boo out')
    self.fake_temp_file.should_receive('close').and_return()

    flexmock(tempfile)
    tempfile.should_receive('NamedTemporaryFile')\
      .and_return(self.fake_temp_file)

    self.success = flexmock(name='success', returncode=0)
    self.success.should_receive('wait').and_return(0)

    self.failed = flexmock(name='success', returncode=1)
    self.failed.should_receive('wait').and_return(1)

    # assume that root login isn't already enabled
    local_state = flexmock(LocalState)
    local_state.should_receive('shell') \
      .with_args(re.compile('^ssh .*root'), False, 1, stdin='ls') \
      .and_return(RemoteHelper.LOGIN_AS_UBUNTU_USER)

    # and assume that we can ssh in as ubuntu to enable root login
    local_state = flexmock(LocalState)
    local_state.should_receive('shell')\
      .with_args(re.compile('^ssh .*ubuntu'),False,5)\
      .and_return()

    # also assume that we can scp over our ssh keys
    local_state.should_receive('shell')\
      .with_args(re.compile('scp .*/root/.ssh/id_'),False,5)\
      .and_return()

    local_state.should_receive('shell')\
      .with_args(re.compile('scp .*/root/.appscale/bookey.key'),False,5)\
      .and_return()

  def test_start_head_node(self):
    self.options = flexmock(
      infrastructure='public cloud',
      group='group',
      machine='vm image',
      instance_type='instance type',
      keyname='keyname',
      table='cassandra',
      verbose=False,
      test=False,
      use_spot_instances=False,
      zone='zone',
      static_ip=None,
      replication=None,
      appengine=None,
      autoscale=None,
      user_commands=[],
      flower_password='',
      max_memory='X',
    )

<<<<<<< HEAD
=======
    self.node_layout = NodeLayout(self.options)

    flexmock(LocalState).\
      should_receive("generate_secret_key").\
      with_args(self.options.keyname).\
      and_return('some secret key')

    flexmock(LocalState).\
      should_receive("get_key_path_from_name").\
      with_args(self.options.keyname).\
      and_return('some key path')

    flexmock(NodeLayout).should_receive('head_node').\
      and_return(SimpleNode('some IP', 'cloud')).at_least().times(2)

    fake_agent = FakeAgent()
    flexmock(factory.InfrastructureAgentFactory).\
      should_receive('create_agent').\
      with_args('public cloud').\
      and_return(fake_agent)

    self.additional_params = {}
    deployment_params = {}

    flexmock(LocalState).\
      should_receive('generate_deployment_params').\
      with_args(self.options, self.node_layout, self.additional_params).\
      and_return(deployment_params)

    flexmock(AppScaleLogger).should_receive('log').and_return()
    flexmock(AppScaleLogger).should_receive('remote_log_tools_state').\
      and_return()

    flexmock(time).should_receive('sleep').and_return()

    flexmock(RemoteHelper).\
      should_receive('copy_deployment_credentials').\
      with_args('some IP', self.options).\
      and_return()

    flexmock(RemoteHelper).\
      should_receive('run_user_commands').\
      with_args('some IP', self.options.user_commands,
                self.options.keyname, self.options.verbose).\
      and_return()

    flexmock(RemoteHelper).\
      should_receive('start_remote_appcontroller').\
      with_args('some IP', self.options.keyname, self.options.verbose).\
      and_return()

    layout = {}
    flexmock(NodeLayout).should_receive('to_list').and_return(layout)

    flexmock(AppControllerClient).\
      should_receive('set_parameters').\
      with_args(layout, deployment_params).\
      and_return()

    RemoteHelper.start_head_node(self.options, 'an ID', self.node_layout)


>>>>>>> 7d3be4aa
  def test_rsync_files_from_dir_that_doesnt_exist(self):
    # if the user specifies that we should copy from a directory that doesn't
    # exist, we should throw up and die
    flexmock(os.path)
    os.path.should_receive('exists').with_args('/tmp/booscale-local').\
      and_return(False)
    self.assertRaises(BadConfigurationException, RemoteHelper.rsync_files,
      'public1', 'booscale', '/tmp/booscale-local', False)


  def test_rsync_files_from_dir_that_does_exist(self):
    # if the user specifies that we should copy from a directory that does
    # exist, and has all the right directories in it, we should succeed
    flexmock(os.path)
    os.path.should_receive('exists').with_args('/tmp/booscale-local').\
      and_return(True)

    # assume the rsyncs succeed
    local_state = flexmock(LocalState)
    local_state.should_receive('shell')\
      .with_args(re.compile('^rsync'),False)\
      .and_return().ordered()

    RemoteHelper.rsync_files('public1', 'booscale', '/tmp/booscale-local',
      False)

  def test_copy_deployment_credentials_in_cloud(self):
    options = flexmock(
      keyname='key1',
      infrastructure='ec2',
      verbose=True,
    )

    local_state = flexmock(LocalState)
    remote_helper = flexmock(RemoteHelper)
    local_state.should_receive('get_secret_key_location').and_return()
    local_state.should_receive('get_key_path_from_name').and_return()
    local_state.should_receive('get_certificate_location').and_return()
    local_state.should_receive('get_private_key_location').and_return()

    remote_helper.should_receive('scp').and_return()
    local_state.should_receive('generate_ssl_cert').and_return()
    popen_object = flexmock(communicate=lambda: ['hash_id'])
    flexmock(subprocess).should_receive('Popen').and_return(popen_object)
    remote_helper.should_receive('ssh').and_return()
    flexmock(AppScaleLogger).should_receive('log').and_return()

    RemoteHelper.copy_deployment_credentials('public1', options)

    flexmock(GCEAgent).should_receive('get_secrets_type').\
      and_return(CredentialTypes.OAUTH)
    flexmock(os.path).should_receive('exists').and_return(True)

    options = flexmock(
      keyname='key1',
      infrastructure='gce',
      verbose=True,
    )
    local_state.should_receive('get_oauth2_storage_location').and_return()

    RemoteHelper.copy_deployment_credentials('public1', options)

  def test_start_remote_appcontroller(self):
    # mock out removing the old json file
    local_state = flexmock(LocalState)
    local_state.should_receive('shell')\
      .with_args(re.compile('^ssh'),False,5,stdin=re.compile('rm -rf'))\
      .and_return()

    # assume we started monit on public1 fine
    local_state.should_receive('shell')\
      .with_args(re.compile('^ssh'), False, 5, stdin=re.compile('monit'))\
      .and_return()

    # also assume that we scp'ed over the god config file fine
    local_state.should_receive('shell')\
      .with_args(re.compile('scp .*controller-17443.cfg*'),False,5)\
      .and_return()

    # and assume we started the AppController on public1 fine
    local_state.should_receive('shell')\
      .with_args(re.compile('^ssh'), False, 5,
        stdin=re.compile('^monit start -g controller'))\
      .and_return()

    # finally, assume the appcontroller comes up after a few tries
    # assume that ssh comes up on the third attempt
    fake_socket = flexmock(name='fake_socket')
    fake_socket.should_receive('connect').with_args(('public1',
      AppControllerClient.PORT)).and_raise(Exception) \
      .and_raise(Exception).and_return(None)
    socket.should_receive('socket').and_return(fake_socket)

    # Mock out additional remote calls. 
    local_state.should_receive('shell').with_args('ssh -i /root/.appscale/bookey.key -o LogLevel=quiet -o NumberOfPasswordPrompts=0 -o StrictHostkeyChecking=no -o UserKnownHostsFile=/dev/null root@public1 ', False, 5, stdin='cp /root/appscale/AppController/scripts/appcontroller /etc/init.d/').and_return()

    local_state.should_receive('shell').with_args('ssh -i /root/.appscale/bookey.key -o LogLevel=quiet -o NumberOfPasswordPrompts=0 -o StrictHostkeyChecking=no -o UserKnownHostsFile=/dev/null root@public1 ', False, 5, stdin='chmod +x /etc/init.d/appcontroller').and_return()

    local_state.should_receive('shell').with_args('ssh -i /root/.appscale/boobazblargfoo.key -o LogLevel=quiet -o NumberOfPasswordPrompts=0 -o StrictHostkeyChecking=no -o UserKnownHostsFile=/dev/null root@elastic-ip ', False, 5, stdin='chmod +x /etc/init.d/appcontroller').and_return()

    RemoteHelper.start_remote_appcontroller('public1', 'bookey', False)


  def test_copy_local_metadata(self):
    # Assume the locations files were copied successfully.
    local_state = flexmock(LocalState)
    locations_yaml = '{}/locations-bookey.yaml'.\
      format(RemoteHelper.CONFIG_DIR)
    local_state.should_receive('shell').with_args(
      re.compile('^scp .*{}'.format(locations_yaml)), False, 5)

    locations_json = '{}/locations-bookey.json'.\
      format(RemoteHelper.CONFIG_DIR)
    local_state.should_receive('shell').with_args(
      re.compile('^scp .*{}'.format(locations_json)), False, 5)

    local_state.should_receive('shell').with_args(
      re.compile('^scp .*/root/.appscale/locations-bookey.json'), False, 5)

    # Assume the secret file was copied successfully.
    local_state.should_receive('shell').with_args(
      re.compile('^scp .*bookey.secret'), False, 5)

    RemoteHelper.copy_local_metadata('public1', 'bookey', False)


  def test_create_user_accounts(self):
    # mock out reading the secret key
    builtins = flexmock(sys.modules['__builtin__'])
    builtins.should_call('open')  # set the fall-through

    secret_key_location = LocalState.LOCAL_APPSCALE_PATH + "bookey.secret"
    fake_secret = flexmock(name="fake_secret")
    fake_secret.should_receive('read').and_return('the secret')
    builtins.should_receive('open').with_args(secret_key_location, 'r') \
      .and_return(fake_secret)

    # mock out reading the locations.json file, and slip in our own json
    flexmock(os.path)
    os.path.should_call('exists')  # set the fall-through
    os.path.should_receive('exists').with_args(
      LocalState.get_locations_json_location('bookey')).and_return(True)

    fake_nodes_json = flexmock(name="fake_nodes_json")
    fake_nodes_json.should_receive('read').and_return(json.dumps([{
      "public_ip" : "public1",
      "private_ip" : "private1",
      "jobs" : ["shadow", "login"]
    }]))
    builtins.should_receive('open').with_args(
      LocalState.get_locations_json_location('bookey'), 'r') \
      .and_return(fake_nodes_json)

    # Mock out SOAP interactions with the AppController.
    fake_appcontroller = flexmock(name="fake_appcontroller")
    fake_appcontroller.should_receive('does_user_exist').with_args('boo@foo.goo',
      'the secret').and_return('false')
    fake_appcontroller.should_receive('create_user').with_args('boo@foo.goo', str,
      'xmpp_user', 'the secret').and_return('true')
    fake_appcontroller.should_receive('does_user_exist').with_args('boo@public1',
      'the secret').and_return('false')
    fake_appcontroller.should_receive('create_user').with_args('boo@public1', str,
      'xmpp_user', 'the secret').and_return('true')
    flexmock(SOAPpy)
    SOAPpy.should_receive('SOAPProxy').with_args('https://public1:17443') \
      .and_return(fake_appcontroller)
    RemoteHelper.create_user_accounts('boo@foo.goo', 'password', 'public1',
      'bookey')


  def test_wait_for_machines_to_finish_loading(self):
    # mock out reading the secret key
    builtins = flexmock(sys.modules['__builtin__'])
    builtins.should_call('open')  # set the fall-through

    secret_key_location = LocalState.LOCAL_APPSCALE_PATH + "bookey.secret"
    fake_secret = flexmock(name="fake_secret")
    fake_secret.should_receive('read').and_return('the secret')
    builtins.should_receive('open').with_args(secret_key_location, 'r') \
      .and_return(fake_secret)

    # mock out getting all the ips in the deployment from the head node
    fake_soap = flexmock(name='fake_soap')
    fake_soap.should_receive('get_all_public_ips').with_args('the secret') \
      .and_return(json.dumps(['public1', 'public2']))
    role_info = [
      {
        'public_ip' : 'public1',
        'private_ip' : 'private1',
        'jobs' : ['shadow', 'db_master']
      },
      {
        'public_ip' : 'public2',
        'private_ip' : 'private2',
        'jobs' : ['appengine']
      }
    ]
    fake_soap.should_receive('get_role_info').with_args('the secret') \
      .and_return(json.dumps(role_info))

    # also, let's say that our machines aren't running the first time we ask,
    # but that they are the second time
    fake_soap.should_receive('is_done_initializing').with_args('the secret') \
      .and_return(False).and_return(True)

    flexmock(SOAPpy)
    SOAPpy.should_receive('SOAPProxy').with_args('https://public1:17443') \
      .and_return(fake_soap)
    SOAPpy.should_receive('SOAPProxy').with_args('https://public2:17443') \
      .and_return(fake_soap)

    RemoteHelper.wait_for_machines_to_finish_loading('public1', 'bookey')<|MERGE_RESOLUTION|>--- conflicted
+++ resolved
@@ -224,8 +224,6 @@
       max_memory='X',
     )
 
-<<<<<<< HEAD
-=======
     self.node_layout = NodeLayout(self.options)
 
     flexmock(LocalState).\
@@ -288,7 +286,6 @@
     RemoteHelper.start_head_node(self.options, 'an ID', self.node_layout)
 
 
->>>>>>> 7d3be4aa
   def test_rsync_files_from_dir_that_doesnt_exist(self):
     # if the user specifies that we should copy from a directory that doesn't
     # exist, we should throw up and die
