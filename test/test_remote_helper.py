--- conflicted
+++ resolved
@@ -1,8 +1,4 @@
 #!/usr/bin/env python
-<<<<<<< HEAD
-
-=======
->>>>>>> 163ac128
 
 # General-purpose Python library imports
 import json
@@ -150,7 +146,7 @@
     fake_running_reservation = flexmock(instances=fake_running_instance)
 
     fake_ec2.should_receive('get_all_instances').and_return([]) \
-      .and_return([]).and_return([]) \
+      .and_return([]) \
       .and_return([fake_pending_reservation]) \
       .and_return([fake_running_reservation])
 
