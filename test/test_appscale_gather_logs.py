--- conflicted
+++ resolved
@@ -76,13 +76,8 @@
         {
           "public_ip": "public1",
           "private_ip": "private1",
-<<<<<<< HEAD
-          "jobs": ["load_balancer", "taskqueue_master", "zookeeper",
-                   "db_master", "taskqueue", "shadow"]
-=======
           "roles": ["load_balancer", "taskqueue_master", "zookeeper",
-                   "db_master", "taskqueue", "shadow", "login"]
->>>>>>> b5e4e509
+                    "db_master", "taskqueue", "shadow"]
         }, {
           "public_ip": "public2",
           "private_ip": "private2",
