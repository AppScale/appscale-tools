--- conflicted
+++ resolved
@@ -67,11 +67,7 @@
       json.dumps({"node_info": [{
         'public_ip': 'public1',
         'private_ip': 'private1',
-<<<<<<< HEAD
-        'jobs': ['load_balancer', 'db_master']
-=======
-        'roles': ['login', 'db_master']
->>>>>>> b5e4e509
+        'roles': ['load_balancer', 'db_master']
       }]}))
     builtins.should_receive('open').with_args(
       LocalState.get_locations_json_location(self.keyname), 'r') \
@@ -124,11 +120,7 @@
       json.dumps({"node_info": [{
         'public_ip': 'public1',
         'private_ip': 'private1',
-<<<<<<< HEAD
-        'jobs': ['load_balancer', 'db_master']
-=======
-        'roles': ['login', 'db_master']
->>>>>>> b5e4e509
+        'roles': ['load_balancer', 'db_master']
       }]}))
     builtins.should_receive('open').with_args(
       LocalState.get_locations_json_location(self.keyname), 'r') \
