#!/usr/bin/env python
# Programmer: Chris Bunch (chris@appscale.com)


# General-purpose Python library imports
import sys
import time


# AppScale-specific imports
from appcontroller_client import AppControllerClient
from appscale_logger import AppScaleLogger
from custom_exceptions import BadConfigurationException
from local_state import APPSCALE_VERSION
from local_state import LocalState
from node_layout import NodeLayout
from remote_helper import RemoteHelper
from user_app_client import UserAppClient


class AppScaleTools():
  """AppScaleTools provides callers with a way to start, stop, and interact
  with AppScale deployments, on virtualized clusters or on cloud
  infrastructures.

  These methods provide an interface for users who wish to start and control
  AppScale through a dict of parameters. An alternative to this method is to
  use the AppScale class, which stores state in an AppScalefile in the
  current working directory (as opposed to a dict), but under the hood these
  methods get called anyways.
  """


  @classmethod
<<<<<<< HEAD
  def reset_password(cls, options):
    """Resets a user's password the currently running AppScale deployment.
=======
  def describe_instances(cls, options):
    """Queries each node in the currently running AppScale deployment and
    reports on their status.
>>>>>>> a6fd6cde

    Args:
      options: A Namespace that has fields for each parameter that can be
        passed in via the command-line interface.
    """
<<<<<<< HEAD
    secret = LocalState.get_secret_key(options.keyname)
    username, password = LocalState.get_credentials(is_admin=False)
    encrypted_password = LocalState.encrypt_password(username, password)

    acc = AppControllerClient(LocalState.get_login_host(options.keyname),
      secret)
    userappserver_ip = acc.get_uaserver_host(options.verbose)
    uac = UserAppClient(userappserver_ip, secret)

    try:
      uac.change_password(username, encrypted_password)
      AppScaleLogger.success("The password was successfully changed for the " + \
        "given user.")
    except Exception as e:
      AppScaleLogger.warn("Could not change the user's password for the " + \
        "following reason: {0}".format(str(e)))
      sys.exit(1)
=======
    login_host = LocalState.get_login_host(options.keyname)
    login_acc = AppControllerClient(login_host,
      LocalState.get_secret_key(options.keyname))

    for ip in login_acc.get_all_public_ips():
      acc = AppControllerClient(ip, LocalState.get_secret_key(options.keyname))
      AppScaleLogger.log(acc.get_status())
>>>>>>> a6fd6cde


  @classmethod
  def run_instances(cls, options):
    """Starts a new AppScale deployment with the parameters given.

    Args:
      options: A Namespace that has fields for each parameter that can be
        passed in via the command-line interface.
    Raises:
      BadConfigurationException: If the user passes in options that are not
        sufficient to start an AppScale deplyoment (e.g., running on EC2 but
        not specifying the AMI to use), or if the user provides us
        contradictory options (e.g., running on EC2 but not specifying EC2
        credentials).
    """
    LocalState.make_appscale_directory()
    LocalState.ensure_appscale_isnt_running(options.keyname, options.force)

    if options.infrastructure:
      AppScaleLogger.log("Starting AppScale " + APPSCALE_VERSION +
        " over the " + options.infrastructure + " cloud.")
    else:
      AppScaleLogger.log("Starting AppScale " + APPSCALE_VERSION +
        " over a virtualized cluster.")
    AppScaleLogger.remote_log_tools_state(options, "started")

    node_layout = NodeLayout(options)
    if not node_layout.is_valid():
      raise BadConfigurationException("There were errors with your " + \
        "placement strategy:\n{0}".format(str(node_layout.errors())))

    if not node_layout.is_supported():
      AppScaleLogger.warn("Warning: This deployment strategy is not " + \
        "officially supported.")

    public_ip, instance_id = RemoteHelper.start_head_node(options, node_layout)
    AppScaleLogger.log("\nPlease wait for AppScale to prepare your machines " +
      "for use.")

    # Write our metadata as soon as possible to let users SSH into those
    # machines via 'appscale ssh'
    LocalState.update_local_metadata(options, node_layout, public_ip,
      instance_id)
    RemoteHelper.copy_local_metadata(public_ip, options.keyname,
      options.verbose)

    acc = AppControllerClient(public_ip, LocalState.get_secret_key(
      options.keyname))
    uaserver_host = acc.get_uaserver_host(options.verbose)
    RemoteHelper.sleep_until_port_is_open(public_ip, UserAppClient.PORT,
      options.verbose)

    # Update our metadata again so that users can SSH into other boxes that
    # may have been started.
    LocalState.update_local_metadata(options, node_layout, public_ip,
      instance_id)
    RemoteHelper.copy_local_metadata(public_ip, options.keyname,
      options.verbose)

    AppScaleLogger.log("UserAppServer is at {0}".format(uaserver_host))

    uaserver_client = UserAppClient(uaserver_host,
      LocalState.get_secret_key(options.keyname))

    if 'admin_user' in options and 'admin_pass' in options:
      AppScaleLogger.log("Using the provided admin username/password")
      username, password = options.admin_user, options.admin_pass
    elif 'test' in options:
      AppScaleLogger.log("Using default admin username/password")
      username, password = LocalState.DEFAULT_USER, LocalState.DEFAULT_PASSWORD
    else:
      username, password = LocalState.get_credentials()

    RemoteHelper.create_user_accounts(username, password, uaserver_host,
      options.keyname)
    uaserver_client.set_admin_role(username)

    RemoteHelper.wait_for_machines_to_finish_loading(public_ip, options.keyname)
    # Finally, update our metadata once we know that all of the machines are
    # up and have started all their API services.
    LocalState.update_local_metadata(options, node_layout, public_ip,
      instance_id)
    RemoteHelper.copy_local_metadata(public_ip, options.keyname, options.verbose)

    AppScaleLogger.success("AppScale successfully started!")
    AppScaleLogger.success("View status information about your AppScale " + \
      "deployment at http://{0}/status".format(LocalState.get_login_host(
      options.keyname)))
    AppScaleLogger.remote_log_tools_state(options, "finished")<|MERGE_RESOLUTION|>--- conflicted
+++ resolved
@@ -32,20 +32,31 @@
 
 
   @classmethod
-<<<<<<< HEAD
-  def reset_password(cls, options):
-    """Resets a user's password the currently running AppScale deployment.
-=======
   def describe_instances(cls, options):
     """Queries each node in the currently running AppScale deployment and
     reports on their status.
->>>>>>> a6fd6cde
 
     Args:
       options: A Namespace that has fields for each parameter that can be
         passed in via the command-line interface.
     """
-<<<<<<< HEAD
+    login_host = LocalState.get_login_host(options.keyname)
+    login_acc = AppControllerClient(login_host,
+      LocalState.get_secret_key(options.keyname))
+
+    for ip in login_acc.get_all_public_ips():
+      acc = AppControllerClient(ip, LocalState.get_secret_key(options.keyname))
+      AppScaleLogger.log(acc.get_status())
+
+
+  @classmethod
+  def reset_password(cls, options):
+    """Resets a user's password the currently running AppScale deployment.
+
+    Args:
+      options: A Namespace that has fields for each parameter that can be
+        passed in via the command-line interface.
+    """
     secret = LocalState.get_secret_key(options.keyname)
     username, password = LocalState.get_credentials(is_admin=False)
     encrypted_password = LocalState.encrypt_password(username, password)
@@ -63,15 +74,6 @@
       AppScaleLogger.warn("Could not change the user's password for the " + \
         "following reason: {0}".format(str(e)))
       sys.exit(1)
-=======
-    login_host = LocalState.get_login_host(options.keyname)
-    login_acc = AppControllerClient(login_host,
-      LocalState.get_secret_key(options.keyname))
-
-    for ip in login_acc.get_all_public_ips():
-      acc = AppControllerClient(ip, LocalState.get_secret_key(options.keyname))
-      AppScaleLogger.log(acc.get_status())
->>>>>>> a6fd6cde
 
 
   @classmethod
