#!/usr/bin/env python
# Programmer: Chris Bunch (chris@appscale.com)


# General-purpose Python library imports
<<<<<<< HEAD
import re
=======
import os
import sys
>>>>>>> 1478b640
import time


# AppScale-specific imports
from agents.factory import InfrastructureAgentFactory
from appcontroller_client import AppControllerClient
from appengine_helper import AppEngineHelper
from appscale_logger import AppScaleLogger
from custom_exceptions import AppScaleException
from custom_exceptions import BadConfigurationException
from local_state import APPSCALE_VERSION
from local_state import LocalState
from node_layout import NodeLayout
from remote_helper import RemoteHelper
from user_app_client import UserAppClient


class AppScaleTools():
  """AppScaleTools provides callers with a way to start, stop, and interact
  with AppScale deployments, on virtualized clusters or on cloud
  infrastructures.

  These methods provide an interface for users who wish to start and control
  AppScale through a dict of parameters. An alternative to this method is to
  use the AppScale class, which stores state in an AppScalefile in the
  current working directory (as opposed to a dict), but under the hood these
  methods get called anyways.
  """


  # The number of seconds to wait to give services time to start up or shut
  # down.
  SLEEP_TIME = 5


  @classmethod
  def describe_instances(cls, options):
    """Queries each node in the currently running AppScale deployment and
    reports on their status.

    Args:
      options: A Namespace that has fields for each parameter that can be
        passed in via the command-line interface.
    """
    login_host = LocalState.get_login_host(options.keyname)
    login_acc = AppControllerClient(login_host,
      LocalState.get_secret_key(options.keyname))

    for ip in login_acc.get_all_public_ips():
      acc = AppControllerClient(ip, LocalState.get_secret_key(options.keyname))
      AppScaleLogger.log(acc.get_status())


  @classmethod
  def gather_logs(cls, options):
    """Collects logs from each machine in the currently running AppScale
    deployment.

    Args:
      options: A Namespace that has fields for each parameter that can be
        passed in via the command-line interface.
    """
    # First, make sure that the place we want to store logs doesn't
    # already exist.
    if os.path.exists(options.location):
      raise AppScaleException("Can't gather logs, as the location you " + \
        "specified, {0}, already exists.".format(options.location))
    else:
      os.mkdir(options.location)

    acc = AppControllerClient(LocalState.get_login_host(options.keyname),
      LocalState.get_secret_key(options.keyname))
    for ip in acc.get_all_public_ips():
      # Get the logs from each node, and store them in our local directory
      local_dir = "{0}/{1}".format(options.location, ip)
      os.mkdir(local_dir)
      RemoteHelper.scp_remote_to_local(ip, options.keyname, '/var/log/appscale',
        local_dir, options.verbose)
    AppScaleLogger.success("Successfully copied logs to {0}".format(
      options.location))


  @classmethod
  def remove_app(cls, options):
    """Instructs AppScale to no longer host the named application.

    Args:
      options: A Namespace that has fields for each parameter that can be
        passed in via the command-line interface.
    """
    if not options.confirm:
      response = raw_input("Are you sure you want to remove this application? ")
      if response not in ['y', 'yes']:
        raise AppScaleException("Cancelled application removal.")

    login_host = LocalState.get_login_host(options.keyname)
    acc = AppControllerClient(login_host, LocalState.get_secret_key(
      options.keyname))
    userappserver_host = acc.get_uaserver_host(options.verbose)
    userappclient = UserAppClient(userappserver_host, LocalState.get_secret_key(
      options.keyname))
    if not userappclient.does_app_exist(options.appname):
      raise AppScaleException("The given application is not currently running.")

    acc.stop_app(options.appname)
    AppScaleLogger.log("Please wait for your app to shut down.")
    while True:
      if acc.is_app_running(options.appname):
        time.sleep(cls.SLEEP_TIME)
      else:
        break
    AppScaleLogger.success("Done shutting down {0}".format(options.appname))


  @classmethod
  def reset_password(cls, options):
    """Resets a user's password the currently running AppScale deployment.

    Args:
      options: A Namespace that has fields for each parameter that can be
        passed in via the command-line interface.
    """
    secret = LocalState.get_secret_key(options.keyname)
    username, password = LocalState.get_credentials(is_admin=False)
    encrypted_password = LocalState.encrypt_password(username, password)

    acc = AppControllerClient(LocalState.get_login_host(options.keyname),
      secret)
    userappserver_ip = acc.get_uaserver_host(options.verbose)
    uac = UserAppClient(userappserver_ip, secret)

    try:
      uac.change_password(username, encrypted_password)
      AppScaleLogger.success("The password was successfully changed for the " + \
        "given user.")
    except Exception as e:
      AppScaleLogger.warn("Could not change the user's password for the " + \
        "following reason: {0}".format(str(e)))
      sys.exit(1)


  @classmethod
  def run_instances(cls, options):
    """Starts a new AppScale deployment with the parameters given.

    Args:
      options: A Namespace that has fields for each parameter that can be
        passed in via the command-line interface.
    Raises:
      BadConfigurationException: If the user passes in options that are not
        sufficient to start an AppScale deplyoment (e.g., running on EC2 but
        not specifying the AMI to use), or if the user provides us
        contradictory options (e.g., running on EC2 but not specifying EC2
        credentials).
    """
    LocalState.make_appscale_directory()
    LocalState.ensure_appscale_isnt_running(options.keyname, options.force)

    if options.infrastructure:
      AppScaleLogger.log("Starting AppScale " + APPSCALE_VERSION +
        " over the " + options.infrastructure + " cloud.")
    else:
      AppScaleLogger.log("Starting AppScale " + APPSCALE_VERSION +
        " over a virtualized cluster.")
    AppScaleLogger.remote_log_tools_state(options, "started")

    node_layout = NodeLayout(options)
    if not node_layout.is_valid():
      raise BadConfigurationException("There were errors with your " + \
        "placement strategy:\n{0}".format(str(node_layout.errors())))

    if not node_layout.is_supported():
      AppScaleLogger.warn("Warning: This deployment strategy is not " + \
        "officially supported.")

    public_ip, instance_id = RemoteHelper.start_head_node(options, node_layout)
    AppScaleLogger.log("\nPlease wait for AppScale to prepare your machines " +
      "for use.")

    # Write our metadata as soon as possible to let users SSH into those
    # machines via 'appscale ssh'
    LocalState.update_local_metadata(options, node_layout, public_ip,
      instance_id)
    RemoteHelper.copy_local_metadata(public_ip, options.keyname,
      options.verbose)

    acc = AppControllerClient(public_ip, LocalState.get_secret_key(
      options.keyname))
    uaserver_host = acc.get_uaserver_host(options.verbose)
    RemoteHelper.sleep_until_port_is_open(public_ip, UserAppClient.PORT,
      options.verbose)

    # Update our metadata again so that users can SSH into other boxes that
    # may have been started.
    LocalState.update_local_metadata(options, node_layout, public_ip,
      instance_id)
    RemoteHelper.copy_local_metadata(public_ip, options.keyname,
      options.verbose)

    AppScaleLogger.log("UserAppServer is at {0}".format(uaserver_host))

    uaserver_client = UserAppClient(uaserver_host,
      LocalState.get_secret_key(options.keyname))

    if 'admin_user' in options and 'admin_pass' in options:
      AppScaleLogger.log("Using the provided admin username/password")
      username, password = options.admin_user, options.admin_pass
    elif 'test' in options:
      AppScaleLogger.log("Using default admin username/password")
      username, password = LocalState.DEFAULT_USER, LocalState.DEFAULT_PASSWORD
    else:
      username, password = LocalState.get_credentials()

    RemoteHelper.create_user_accounts(username, password, uaserver_host,
      options.keyname)
    uaserver_client.set_admin_role(username)

    RemoteHelper.wait_for_machines_to_finish_loading(public_ip, options.keyname)
    # Finally, update our metadata once we know that all of the machines are
    # up and have started all their API services.
    LocalState.update_local_metadata(options, node_layout, public_ip,
      instance_id)
    RemoteHelper.copy_local_metadata(public_ip, options.keyname, options.verbose)

    AppScaleLogger.success("AppScale successfully started!")
    AppScaleLogger.success("View status information about your AppScale " + \
      "deployment at http://{0}/status".format(LocalState.get_login_host(
      options.keyname)))
    AppScaleLogger.remote_log_tools_state(options, "finished")


  @classmethod
<<<<<<< HEAD
  def upload_app(cls, options):
    """Uploads the given App Engine application into AppScale.

    Args:
      options: A Namespace that has fields for each parameter that can be
        passed in via the command-line interface.
    """
    app_id = AppEngineHelper.get_app_id_from_app_config(options.file)
    app_language = AppEngineHelper.get_app_runtime_from_app_config(options.file)
    AppEngineHelper.validate_app_id(app_id)

    acc = AppControllerClient(LocalState.get_login_host(options.keyname),
      LocalState.get_secret_key(options.keyname))
    userappserver_host = acc.get_uaserver_host(options.verbose)
    userappclient = UserAppClient(userappserver_host, LocalState.get_secret_key(
      options.keyname))

    if 'test' in options:
      username = options.test
    elif 'email' in options:
      username = options.email
    else:
      username = LocalState.get_username_from_stdin()

    if not userappclient.does_user_exist(username):
      password = LocalState.get_password_from_stdin()
      RemoteHelper.create_user_accounts(username, password, userappserver_host,
        options.keyname)

    if userappclient.does_app_exist(app_id):
      raise AppScaleException("The given application is already running in " + \
        "AppScale. Please choose a different application ID or use " + \
        "appscale-remove-app to take down the existing application.")
    """
    app_admin = uac.get_app_admin(app_name)
    if !app_admin.empty? and user != app_admin
      raise AppScaleException.new(USER_NOT_ADMIN)
    end

    remote_file_path = CommonFunctions.scp_app_to_ip(app_name, user, language,
      keyname, head_node_ip, file_location, uac)
    CommonFunctions.update_appcontroller(head_node_ip, secret_key, app_name,
      remote_file_path)
    CommonFunctions.wait_for_app_to_start(head_node_ip, secret_key, app_name)
    CommonFunctions.clear_app(file_location)
  end
    """
=======
  def terminate_instances(cls, options):
    """Stops all services running in an AppScale deployment, and in cloud
    deployments, also powers off the instances previously spawned.

    Raises:
      AppScaleException: If AppScale is not running, and thus can't be
      terminated.
    """
    if not os.path.exists(LocalState.get_locations_yaml_location(
      options.keyname)):
      raise AppScaleException("AppScale is not running with the keyname {0}".
        format(options.keyname))

    if LocalState.get_infrastructure(options.keyname) in \
      InfrastructureAgentFactory.VALID_AGENTS:
      RemoteHelper.terminate_cloud_infrastructure(options.keyname,
        options.verbose)
    else:
      RemoteHelper.terminate_virtualized_cluster(options.keyname,
        options.verbose)

    LocalState.cleanup_appscale_files(options.keyname)
    AppScaleLogger.success("Successfully shut down your AppScale deployment.")
>>>>>>> 1478b640
<|MERGE_RESOLUTION|>--- conflicted
+++ resolved
@@ -3,12 +3,9 @@
 
 
 # General-purpose Python library imports
-<<<<<<< HEAD
+import os
 import re
-=======
-import os
 import sys
->>>>>>> 1478b640
 import time
 
 
@@ -241,7 +238,6 @@
 
 
   @classmethod
-<<<<<<< HEAD
   def upload_app(cls, options):
     """Uploads the given App Engine application into AppScale.
 
@@ -264,7 +260,7 @@
     elif 'email' in options:
       username = options.email
     else:
-      username = LocalState.get_username_from_stdin()
+      username = LocalState.get_username_from_stdin(is_admin=False)
 
     if not userappclient.does_user_exist(username):
       password = LocalState.get_password_from_stdin()
@@ -289,7 +285,9 @@
     CommonFunctions.clear_app(file_location)
   end
     """
-=======
+
+
+  @classmethod
   def terminate_instances(cls, options):
     """Stops all services running in an AppScale deployment, and in cloud
     deployments, also powers off the instances previously spawned.
@@ -312,5 +310,4 @@
         options.verbose)
 
     LocalState.cleanup_appscale_files(options.keyname)
-    AppScaleLogger.success("Successfully shut down your AppScale deployment.")
->>>>>>> 1478b640
+    AppScaleLogger.success("Successfully shut down your AppScale deployment.")