#!/usr/bin/env python
# Programmer: Chris Bunch (chris@appscale.com)
# Adapted from Hiranya's version


# General-purpose Python libraries
import re


# Third-party imports
import SOAPpy


# AppScale-specific imports
from appscale_logger import AppScaleLogger


class UserAppClient():
  """UserAppClient provides callers with an interface to AppScale's
  UserAppServer daemon.

  The UserAppServer is a SOAP-exposed service that is responsible for handling
  user and application-level data. It uses the database-agnostic AppDB interface
  to enable callers to read and write database information, without needing to
  be concerned with the particulars of the database that AppScale is running on.
  """


  # The port that the UserAppServer runs on by default.
  PORT = 4343


  # A str that contains all of the authorizations that an AppScale cloud
  # administrator should be granted.
  ADMIN_CAPABILITIES = ":".join(["upload_app", "mr_api", "ec2_api", "neptune_api"])


  def __init__(self, host, secret):
    """Creates a new UserAppClient.

    Args:
      host: The location where an UserAppClient can be found.
      secret: A str containing the secret key, used to authenticate this client
        when talking to remote UserAppServers.
    """
    self.host = host
    self.server = SOAPpy.SOAPProxy('https://%s:%s' % (host, self.PORT))
    self.secret = secret


  def create_user(self, username, password, account_type='xmpp_user'):
    """Creates a new user account, with the given username and hashed password.

    Args:
      username: An e-mail address that should be set as the new username.
      password: A sha1-hashed password that is bound to the given username.
      account_type: A str that indicates if this account can be logged into by
        XMPP users.
    """
    AppScaleLogger.log("Creating new user account {0}".format(username)) 
    result = self.server.commit_new_user(username, password, account_type,
      self.secret)
    if result != 'true':
      raise Exception(result)


  def reserve_application_name(self, username, application, language):
    """Tells the UserAppServer to reserve the given application ID and
    register the given user as that application's administrator.

    Args:
      username: The e-mail address that should be set as the administrator for
        the given application.
      application: The application ID that should be reserved.
      language: A str that indicates if the application is a Python 2.5 app,
        a Java app, a Python 2.7 app, or a Go app.
    Raises:
      If the UserAppServer rejects the request to reserve the given
        application ID.
    """
    AppScaleLogger.log("Registering application name {0} (lang={1}) for " + \
      "user {2}".format(application, language, username))

    result = self.server.commit_new_app(application, username,
      language, self.secret)
    if result != 'true':
      raise Exception(result)


  def commit_application_archive(self, application, file_path):
    """Tells the UserAppServer where it can find the given application, on its
    own filesystem.

    Args:
      application: A str that indicates what the name of the application is.
      file_path: A str that points to a location on the remote filesystem where
        the application can be found.
    Raises:
      Exception: If the UserAppServer rejects the request to look for the
      application on its filesystem.
    """
    result = self.server.commit_tar(application, file_path, self.secret)
    if result != 'true':
      raise Exception(result)


  def set_admin_role(self, username):
    """Grants the given user the ability to perform any administrative action.

    Args:
      username: The e-mail address that should be given administrative
        authorizations.
    """
    AppScaleLogger.log('Granting admin privileges to %s' % username)
    self.server.set_cloud_admin_status(username, 'true', self.secret)
    self.server.set_capabilities(username, self.ADMIN_CAPABILITIES, self.secret)


<<<<<<< HEAD
  def does_app_exist(self, appname):
    """Queries the UserAppServer to see if the named application exists.

    Args:
      appname: The name of the app that we should check for existence.
    Returns:
      True if the app does exist, False otherwise.
    """
    app_data = self.server.get_app_data(appname, self.secret)

    num_of_ports_regex = re.compile(".*num_ports:(\d+)")
    if num_of_ports_regex.search(app_data):
      return True
    else:
      return False
=======
  def change_password(self, username, password):
    """Sets the given user's password to the specified (hashed) value.

    Args:
      username: The e-mail address for the user whose password will be
        changed.
      password: The SHA1-hashed password that will be set as the user's
        password.
    """
    result = self.server.change_password(username, password, self.secret)
    if result != 'true':
      raise Exception(result)
>>>>>>> 980c9498
<|MERGE_RESOLUTION|>--- conflicted
+++ resolved
@@ -116,7 +116,6 @@
     self.server.set_capabilities(username, self.ADMIN_CAPABILITIES, self.secret)
 
 
-<<<<<<< HEAD
   def does_app_exist(self, appname):
     """Queries the UserAppServer to see if the named application exists.
 
@@ -132,7 +131,8 @@
       return True
     else:
       return False
-=======
+
+
   def change_password(self, username, password):
     """Sets the given user's password to the specified (hashed) value.
 
@@ -144,5 +144,4 @@
     """
     result = self.server.change_password(username, password, self.secret)
     if result != 'true':
-      raise Exception(result)
->>>>>>> 980c9498
+      raise Exception(result)