#!/usr/bin/env python


# General-purpose Python library imports
import base64
import argparse
import yaml


# AppScale-specific imports
import local_state
from custom_exceptions import BadConfigurationException
from agents.base_agent import BaseAgent
from agents.factory import InfrastructureAgentFactory


class ParseArgs():
  """ParseArgs provides the AppScale Tools with the ability
  to parse command-line arguments. Callers can customize
  the arguments that are acceptable for their executable
  as well as the description and usage printed for users
  in need of assistance.
  """


  # The datastore that should be used if the user fails to
  # manually specify the datastore to use.
  DEFAULT_DATASTORE = "cassandra"


  # A list of the datastores that AppScale can deploy over.
  ALLOWED_DATASTORES = ["hbase", "hypertable", "cassandra"]


  # The instance type that should be used if the user does not specify one.
  DEFAULT_INSTANCE_TYPE = "m1.large"


  # A list of the instance types we allow users to run AppScale over.
  ALLOWED_INSTANCE_TYPES = ["m1.large"]


  # The default security group to create and use for AppScale cloud deployments.
  DEFAULT_SECURITY_GROUP = "appscale"


  # The default keypair name to create and use for AppScale cloud deployments.
  DEFAULT_KEYNAME = "appscale"


  def __init__(self, argv, function):
    """Creates a new ParseArgs for a set of acceptable flags.

    Args:
      argv: A list of strs, representing command-line arguments
        passed in by the user.
      function: A str that represents the executable we are
        parsing arguments for, which is used to make sure

    Raises:
      SystemExit: If the user asks us for just the version
        of the AppScale Tools, or gives us arguments that
        are not acceptable for the executable we are parsing
        arguments for.
    """
    self.parser = argparse.ArgumentParser(function)
    self.add_allowed_flags(function)
    self.args = self.parser.parse_args(argv)

    if self.args.version:
      raise SystemExit(local_state.APPSCALE_VERSION)

    self.validate_allowed_flags(function)


  def add_allowed_flags(self, function):
    """Adds flag parsing capabilities based on the given function.

    Args:
      function: The name of the function that we're adding flags
        on behalf of.
    Raises:
      SystemExit: If function is not a supported function.
    """
    self.parser.add_argument('--version', action='store_true',
      default=False,
      help="shows the tools version and quits")

    # flags relating to how much output we produce
    self.parser.add_argument('--verbose', '-v', action='store_true',
      default=False,
      help="prints additional output (useful for debugging)")

    if function == "appscale-run-instances":
      # flags relating to how many VMs we should spawn
      self.parser.add_argument('--min', type=int,
        help="the minimum number of VMs to use")
      self.parser.add_argument('--max', type=int,
        help="the maximum number of VMs to use")
      self.parser.add_argument('--ips',
        help="a YAML file dictating the placement strategy")
      self.parser.add_argument('--ips_layout',
        help="a base64-encoded YAML dictating the placement strategy")

      # flags relating to cloud infrastructures
      self.parser.add_argument('--infrastructure',
        choices=InfrastructureAgentFactory.VALID_AGENTS,
        help="the cloud infrastructure to use")
      self.parser.add_argument('--machine',
        help="the ami/emi that has AppScale installed")
      self.parser.add_argument('--instance_type',
        default=self.DEFAULT_INSTANCE_TYPE,
        choices=self.ALLOWED_INSTANCE_TYPES,
        help="the instance type to use")
      self.parser.add_argument('--group',
        default=self.DEFAULT_SECURITY_GROUP,
        help="the security group to use")
      self.parser.add_argument('--keyname', default=self.DEFAULT_KEYNAME,
        help="the keypair name to use")

      # flags relating to the datastore used
      self.parser.add_argument('--table',
        default=self.DEFAULT_DATASTORE,
        choices=self.ALLOWED_DATASTORES,
        help="the datastore to use")
      self.parser.add_argument('-n', type=int,
        help="the database replication factor")

      # flags relating to application servers
      self.parser.add_argument('--appengine', type=int, default=1,
        help="the number of application servers to use per app")
      self.parser.add_argument('--autoscale', action='store_true',
        default=True,
        help="adds/removes application servers based on incoming traffic")

      # developer flags
      self.parser.add_argument('--force', action='store_true',
        default=False,
        help="forces tools to continue if keyname or group exist")
      self.parser.add_argument('--scp',
        help="the location to copy a local AppScale branch from")
      self.parser.add_argument('--test', action='store_true',
        default=False,
        help="uses a default username and password for cloud admin")
    elif function == "appscale-gather-logs":
      self.parser.add_argument('--location',
        help="the location to store the collected logs")
    elif function == "appscale-add-keypair":
      self.parser.add_argument('--add_to_existing',
        default=False,
        action='store_true',
        help='if we should add the given nodes to an existing deployment')
<<<<<<< HEAD
    elif function == "appscale-terminate-instances":
      self.parser.add_argument('--keyname',
        default=self.DEFAULT_KEYNAME,
        help="the keypair name to use")
      # flags relating to how much output we produce
      self.parser.add_argument('--verbose', '-v', action='store_true',
        default=False,
        help="prints additional output (useful for debugging)")
=======
    elif function == "appscale-remove-app":
      self.parser.add_argument('--keyname', default=self.DEFAULT_KEYNAME,
        help="the keypair name to use")
      self.parser.add_argument('--appname',
        help="the name of the application to remove")
      self.parser.add_argument('--confirm', action='store_true',
        default=False,
        help="does not ask user to confirm application removal")
    elif function == "appscale-reset-pwd":
      self.parser.add_argument('--keyname',
        default=self.DEFAULT_KEYNAME,
        help="the keypair name to use")
    elif function == "appscale-describe-instances":
      self.parser.add_argument('--keyname', default=self.DEFAULT_KEYNAME,
        help="the keypair name to use")
>>>>>>> a7aec410
    else:
      raise SystemExit


  def validate_allowed_flags(self, function):
    """Checks the values passed in by the user to ensure that
    they are valid for an AppScale deployment.

    Args:
      function: The name of the function that we should be
        validating parameters for.
    Raises:
      SystemExit: If function is not a supported function.
    """
    if function == "appscale-run-instances":
      self.validate_num_of_vms_flags()
      self.validate_infrastructure_flags()
      self.validate_credentials()
      self.validate_machine_image()
      self.validate_database_flags()
    elif function == "appscale-gather-logs":
      pass
    elif function == "appscale-add-keypair":
      pass
<<<<<<< HEAD
    elif function == "appscale-terminate-instances":
=======
    elif function == "appscale-remove-app":
      if not 'appname' in self.args:
        raise SystemExit("Must specify appname")
    elif function == "appscale-reset-pwd":
      pass
    elif function == "appscale-describe-instances":
>>>>>>> a7aec410
      pass
    else:
      raise SystemExit


  def validate_num_of_vms_flags(self):
    """Validates the values given to us by the user relating to the
    number of virtual machines we spawn in a cloud deployment.

    Raises:
      BadConfigurationException: If the values for the min or max
        flags are invalid.
    """
    # if min is not set and max is, set min == max
    if self.args.min is None and self.args.max:
      self.args.min = self.args.max

    if self.args.ips:
      pass
    elif self.args.ips_layout:
      self.args.ips = yaml.safe_load(base64.b64decode(self.args.ips_layout))
    else:
      if self.args.min < 1:
        raise BadConfigurationException("Min cannot be less than 1.")

      if self.args.max < 1:
        raise BadConfigurationException("Max cannot be less than 1.")

      if self.args.min > self.args.max:
        raise BadConfigurationException("Min cannot exceed max.")

    return


  def validate_infrastructure_flags(self):
    """Validates flags corresponding to cloud infrastructures.

    Raises:
      BadConfigurationException: If the value given to us for
        infrastructure-related flags were invalid.
    """
    if not self.args.infrastructure:
      return

    # make sure the user gave us an ami if running in cloud
    if self.args.infrastructure and not self.args.machine:
      raise BadConfigurationException("Need a machine image (ami) " +
        "when running in a cloud infrastructure.")


  def validate_credentials(self):
    if not self.args.infrastructure:
      return

    cloud_agent = InfrastructureAgentFactory.create_agent(
      self.args.infrastructure)
    params = cloud_agent.get_params_from_args(self.args)
    cloud_agent.assert_required_parameters(params, BaseAgent.OPERATION_RUN)


  def validate_machine_image(self):
    """Checks with the given cloud (if running in a cloud) to ensure that the
    user-specified ami/emi exists, aborting if it does not.

    Raises:
      BadConfigurationException: If the given machine image does not exist.
    """
    if not self.args.infrastructure:
      return

    cloud_agent = InfrastructureAgentFactory.create_agent(
      self.args.infrastructure)
    params = cloud_agent.get_params_from_args(self.args)
    if not cloud_agent.does_image_exist(params):
      raise BadConfigurationException("Couldn't find the given machine image.")


  def validate_database_flags(self):
    """Validates the values given to us by the user for any flag
    relating to the database used.

    Raises:
      BadConfigurationException: If the values for any of the
        database flags are not valid.
    """
    if self.args.n is not None and self.args.n < 1:
      raise BadConfigurationException("Replication factor must exceed 0.")<|MERGE_RESOLUTION|>--- conflicted
+++ resolved
@@ -150,16 +150,10 @@
         default=False,
         action='store_true',
         help='if we should add the given nodes to an existing deployment')
-<<<<<<< HEAD
     elif function == "appscale-terminate-instances":
       self.parser.add_argument('--keyname',
         default=self.DEFAULT_KEYNAME,
         help="the keypair name to use")
-      # flags relating to how much output we produce
-      self.parser.add_argument('--verbose', '-v', action='store_true',
-        default=False,
-        help="prints additional output (useful for debugging)")
-=======
     elif function == "appscale-remove-app":
       self.parser.add_argument('--keyname', default=self.DEFAULT_KEYNAME,
         help="the keypair name to use")
@@ -175,7 +169,6 @@
     elif function == "appscale-describe-instances":
       self.parser.add_argument('--keyname', default=self.DEFAULT_KEYNAME,
         help="the keypair name to use")
->>>>>>> a7aec410
     else:
       raise SystemExit
 
@@ -200,16 +193,14 @@
       pass
     elif function == "appscale-add-keypair":
       pass
-<<<<<<< HEAD
     elif function == "appscale-terminate-instances":
-=======
+      pass
     elif function == "appscale-remove-app":
       if not 'appname' in self.args:
         raise SystemExit("Must specify appname")
     elif function == "appscale-reset-pwd":
       pass
     elif function == "appscale-describe-instances":
->>>>>>> a7aec410
       pass
     else:
       raise SystemExit
