--- conflicted
+++ resolved
@@ -222,7 +222,7 @@
 
   @classmethod
   def ssh(cls, host, keyname, command, is_verbose, user='root', \
-            num_retries=DEFAULT_NUM_RETRIES):
+            num_retries=LocalState.DEFAULT_NUM_RETRIES):
     """Logs into the named host and executes the given command.
 
     Args:
@@ -237,18 +237,13 @@
         representing the standard error of the remote command.
     """
     ssh_key = LocalState.get_key_path_from_name(keyname)
-<<<<<<< HEAD
-    return cls.shell("ssh -i {0} {1} {2}@{3} '{4}'".format(ssh_key,
+    return LocalState.shell("ssh -i {0} {1} {2}@{3} '{4}'".format(ssh_key,
       cls.SSH_OPTIONS, user, host, command), is_verbose, num_retries)
-=======
-    return LocalState.shell("ssh -i {0} {1} {2}@{3} '{4}'".format(ssh_key,
-      cls.SSH_OPTIONS, user, host, command), is_verbose)
->>>>>>> e6f66048
 
 
   @classmethod
   def scp(cls, host, keyname, source, dest, is_verbose, user='root', 
-            num_retries=DEFAULT_NUM_RETRIES):
+            num_retries=LocalState.DEFAULT_NUM_RETRIES):
     """Securely copies a file from this machine to the named machine.
 
     Args:
@@ -266,13 +261,8 @@
         representing the standard error of the secure copy.
     """
     ssh_key = LocalState.get_key_path_from_name(keyname)
-<<<<<<< HEAD
-    return cls.shell("scp -r -i {0} {1} {2} {3}@{4}:{5}".format(ssh_key,
+    return LocalState.shell("scp -r -i {0} {1} {2} {3}@{4}:{5}".format(ssh_key,
       cls.SSH_OPTIONS, source, user, host, dest), is_verbose, num_retries)
-=======
-    return LocalState.shell("scp -i {0} {1} {2} {3}@{4}:{5}".format(ssh_key,
-      cls.SSH_OPTIONS, source, user, host, dest), is_verbose)
->>>>>>> e6f66048
 
 
   @classmethod
@@ -299,57 +289,10 @@
       cls.SSH_OPTIONS, user, host, source, dest), is_verbose)
 
 
-  @classmethod
-<<<<<<< HEAD
-  def shell(cls, command, is_verbose, num_retries=DEFAULT_NUM_RETRIES):
-    """Executes a command on this machine, retrying it up to five times if it
-    initially fails.
-
-    Args:
-      command: A str representing the command to execute.
-      is_verbose: A bool that indicates if we should print the command we are
-        executing to stdout.
-      num_retries: The number of times we should try to execute the given
-        command before aborting.
-    Returns:
-      The standard output and standard error produced when the command executes.
-    Raises:
-      ShellException: If, after five attempts, executing the named command
-      failed.
-    """
-    tries_left = num_retries
-    try:
-      while tries_left:
-        AppScaleLogger.verbose("shell> {0}".format(command), is_verbose)
-        the_temp_file = tempfile.NamedTemporaryFile()
-        result = subprocess.Popen(command, shell=True, stdout=the_temp_file,
-          stderr=subprocess.STDOUT)
-        AppScaleLogger.verbose("       using temp file {0}".format(the_temp_file.name),is_verbose)
-        result.wait()
-        if result.returncode == 0:
-          the_temp_file.seek(0)
-          output = the_temp_file.read()
-          the_temp_file.close()
-          return output
-        tries_left -= 1
-        if tries_left:
-          the_temp_file.close()
-          AppScaleLogger.verbose("Command failed. Trying again momentarily." \
-            .format(command), is_verbose)
-        else:
-          the_temp_file.seek(0)
-          output = the_temp_file.read()
-          the_temp_file.close()
-          raise ShellException("Executing command '{0}' failed:\n{1}".format(command,output))
-        time.sleep(1)
-    except OSError as e:
-      raise ShellException('Error executing command: {0}:{1}'.format(command,str(e)))
       
 
 
   @classmethod
-=======
->>>>>>> e6f66048
   def copy_ssh_keys_to_node(cls, host, keyname, is_verbose):
     """Sets the given SSH keypair as the default key for the named host,
     enabling it to log into other machines in the AppScale deployment without
