<!DOCTYPE html PUBLIC "-//W3C//DTD XHTML 1.0 Transitional//EN" "http://www.w3.org/TR/xhtml1/DTD/xhtml1-transitional.dtd">
<html lang='en' xml:lang='en' xmlns='http://www.w3.org/1999/xhtml'>
  <head>
    <meta http-equiv="Content-type" content="text/html;charset=UTF-8" />
    <title>Appscale Tools C0 Coverage Information - RCov</title>
    <link href="screen.css" media="all" rel="stylesheet" type="text/css" />
    <link href="print.css" media="print" rel="stylesheet" type="text/css" />
    
    <script type="text/javascript" src="jquery-1.3.2.min.js"></script>
    <script type="text/javascript" src="jquery.tablesorter.min.js"></script>
    <script type="text/javascript" src="rcov.js"></script>
  </head>
  <body>
    <h1>Appscale Tools C0 Coverage Information - RCov</h1>
    

<<<<<<< HEAD
<div id='header'>
    <div class='content'>
        <h1>Coverage report:
            <span class='pc_cov'>86%</span>
        </h1>
        <img id='keyboard_icon' src='keybd_closed.png'>
    </div>
</div>
=======
    <noscript><style type="text/css">.if_js { display:none; }</style></noscript>
>>>>>>> d501ed0d

    <div class="filters if_js">
      <fieldset>
        <label>File Filter:</label>
        <select id="file_filter" class="filter">
          <option value="all_files">Show All</option>
          <option value="">/</option><option value=".rvm">.rvm/</option><option value="cgb">cgb/</option><option value="flexmock">flexmock/</option><option value="flexmock-0.9.0">flexmock-0.9.0/</option><option value="gems">gems/</option><option value="home">home/</option><option value="json">json/</option><option value="json-1.7.0">json-1.7.0/</option><option value="lib">lib/</option><option value="rcov">rcov/</option><option value="rcov-1.0.0">rcov-1.0.0/</option><option value="ruby-1.8.7-head">ruby-1.8.7-head/</option>
        </select>
      </fieldset>
      <fieldset>
        <label>Code Coverage Threshold:</label>
        <select id="coverage_filter" class="filter">
          <option value="all_coverage">Show All</option>
          <option value="_10">&lt; 10% Coverage</option><option value="_20">&lt; 20% Coverage</option><option value="_30">&lt; 30% Coverage</option><option value="_40">&lt; 40% Coverage</option><option value="_50">&lt; 50% Coverage</option><option value="_60">&lt; 60% Coverage</option><option value="_70">&lt; 70% Coverage</option><option value="_80">&lt; 80% Coverage</option><option value="_90">&lt; 90% Coverage</option><option value="_100">&lt; 100% Coverage</option>
          <option value="_110">= 100% Coverage</option>
        </select>
      </fieldset>
    </div>

    <div class="report_table_wrapper">
      <table class='report' id='report_table'>
        <thead>
          <tr>
            <th class="left_align">Name</th>
            <th class="right_align">Total Lines</th>
            <th class="right_align">Lines of Code</th>
            <th class="left_align">Total Coverage</th>
            <th class="left_align">Code Coverage</th>
          </tr>
        </thead>
        <tfoot>
<<<<<<< HEAD
            <tr class='total'>
                <td class='name left'>Total</td>
                <td>1458</td>
                <td>204</td>
                <td>0</td>
                
                <td class='right'>86%</td>
            </tr>
        </tfoot>
        <tbody>
            
            <tr class='file'>
                <td class='name left'><a href='lib_agents___init__.html'>lib/agents/__init__</a></td>
                <td>2</td>
                <td>0</td>
                <td>0</td>
                
                <td class='right'>100%</td>
            </tr>
            
            <tr class='file'>
                <td class='name left'><a href='lib_agents_base_agent.html'>lib/agents/base_agent</a></td>
                <td>29</td>
                <td>8</td>
                <td>0</td>
                
                <td class='right'>72%</td>
            </tr>
            
            <tr class='file'>
                <td class='name left'><a href='lib_agents_ec2_agent.html'>lib/agents/ec2_agent</a></td>
                <td>177</td>
                <td>37</td>
                <td>0</td>
                
                <td class='right'>79%</td>
            </tr>
            
            <tr class='file'>
                <td class='name left'><a href='lib_agents_euca_agent.html'>lib/agents/euca_agent</a></td>
                <td>26</td>
                <td>5</td>
                <td>0</td>
                
                <td class='right'>81%</td>
            </tr>
            
            <tr class='file'>
                <td class='name left'><a href='lib_agents_factory.html'>lib/agents/factory</a></td>
                <td>11</td>
                <td>1</td>
                <td>0</td>
                
                <td class='right'>91%</td>
            </tr>
            
            <tr class='file'>
                <td class='name left'><a href='lib_appcontroller_client.html'>lib/appcontroller_client</a></td>
                <td>47</td>
                <td>6</td>
                <td>0</td>
                
                <td class='right'>87%</td>
            </tr>
            
            <tr class='file'>
                <td class='name left'><a href='lib_appscale.html'>lib/appscale</a></td>
                <td>197</td>
                <td>38</td>
                <td>0</td>
                
                <td class='right'>81%</td>
            </tr>
            
            <tr class='file'>
                <td class='name left'><a href='lib_appscale_logger.html'>lib/appscale_logger</a></td>
                <td>31</td>
                <td>2</td>
                <td>0</td>
                
                <td class='right'>94%</td>
            </tr>
            
            <tr class='file'>
                <td class='name left'><a href='lib_appscale_tools.html'>lib/appscale_tools</a></td>
                <td>62</td>
                <td>8</td>
                <td>0</td>
                
                <td class='right'>87%</td>
            </tr>
            
            <tr class='file'>
                <td class='name left'><a href='lib_custom_exceptions.html'>lib/custom_exceptions</a></td>
                <td>12</td>
                <td>0</td>
                <td>0</td>
                
                <td class='right'>100%</td>
            </tr>
            
            <tr class='file'>
                <td class='name left'><a href='lib_local_state.html'>lib/local_state</a></td>
                <td>155</td>
                <td>33</td>
                <td>0</td>
                
                <td class='right'>79%</td>
            </tr>
            
            <tr class='file'>
                <td class='name left'><a href='lib_node_layout.html'>lib/node_layout</a></td>
                <td>403</td>
                <td>48</td>
                <td>0</td>
                
                <td class='right'>88%</td>
            </tr>
            
            <tr class='file'>
                <td class='name left'><a href='lib_parse_args.html'>lib/parse_args</a></td>
                <td>98</td>
                <td>5</td>
                <td>0</td>
                
                <td class='right'>95%</td>
            </tr>
            
            <tr class='file'>
                <td class='name left'><a href='lib_remote_helper.html'>lib/remote_helper</a></td>
                <td>181</td>
                <td>5</td>
                <td>0</td>
                
                <td class='right'>97%</td>
            </tr>
            
            <tr class='file'>
                <td class='name left'><a href='lib_user_app_client.html'>lib/user_app_client</a></td>
                <td>27</td>
                <td>8</td>
                <td>0</td>
                
                <td class='right'>70%</td>
            </tr>
            
=======
          <tr>
            <td class="left_align">TOTAL</td>
            <td class='right_align'><tt>7502</tt></td>
            <td class='right_align'><tt>4868</tt></td>
            <td class="left_align"><div class="percent_graph_legend"><tt class=''>59.18%</tt></div>
          <div class="percent_graph">
            <div class="covered" style="width:59px"></div>
            <div class="uncovered" style="width:41px"></div>
          </div></td>
            <td class="left_align"><div class="percent_graph_legend"><tt class='coverage_total'>46.67%</tt></div>
          <div class="percent_graph">
            <div class="covered" style="width:47px"></div>
            <div class="uncovered" style="width:53px"></div>
          </div></td>
          </tr>
        </tfoot>
        <tbody>
          
            <tr class="all_files all_coverage _40 _50 _60 _70 _80 _90 _100  home cgb .rvm gems ruby-1.8.7-head gems flexmock-0.9.0 lib flexmock even">
              <td class="left_align"><a href="-home-cgb-_rvm-gems-ruby-1_8_7-head-gems-flexmock-0_9_0-lib-flexmock-argument_matchers_rb.html">/home/cgb/.rvm/gems/ruby-1.8.7-head/gems/flexmock-0.9.0/lib/flexmock/argument_matchers.rb</a></td>
              <td class='right_align'><tt>85</tt></td>
              <td class='right_align'><tt>56</tt></td>
              <td class="left_align"><div class="percent_graph_legend"><tt class=''>57.65%</tt></div>
          <div class="percent_graph">
            <div class="covered" style="width:58px"></div>
            <div class="uncovered" style="width:42px"></div>
          </div></td>
              <td class="left_align"><div class="percent_graph_legend"><tt class=''>39.29%</tt></div>
          <div class="percent_graph">
            <div class="covered" style="width:39px"></div>
            <div class="uncovered" style="width:61px"></div>
          </div></td>
            </tr>
          
            <tr class="all_files all_coverage _50 _60 _70 _80 _90 _100  home cgb .rvm gems ruby-1.8.7-head gems flexmock-0.9.0 lib flexmock odd">
              <td class="left_align"><a href="-home-cgb-_rvm-gems-ruby-1_8_7-head-gems-flexmock-0_9_0-lib-flexmock-argument_types_rb.html">/home/cgb/.rvm/gems/ruby-1.8.7-head/gems/flexmock-0.9.0/lib/flexmock/argument_types.rb</a></td>
              <td class='right_align'><tt>54</tt></td>
              <td class='right_align'><tt>21</tt></td>
              <td class="left_align"><div class="percent_graph_legend"><tt class=''>79.63%</tt></div>
          <div class="percent_graph">
            <div class="covered" style="width:80px"></div>
            <div class="uncovered" style="width:20px"></div>
          </div></td>
              <td class="left_align"><div class="percent_graph_legend"><tt class=''>47.62%</tt></div>
          <div class="percent_graph">
            <div class="covered" style="width:48px"></div>
            <div class="uncovered" style="width:52px"></div>
          </div></td>
            </tr>
          
            <tr class="all_files all_coverage _110  home cgb .rvm gems ruby-1.8.7-head gems flexmock-0.9.0 lib flexmock even">
              <td class="left_align"><a href="-home-cgb-_rvm-gems-ruby-1_8_7-head-gems-flexmock-0_9_0-lib-flexmock-base_rb.html">/home/cgb/.rvm/gems/ruby-1.8.7-head/gems/flexmock-0.9.0/lib/flexmock/base.rb</a></td>
              <td class='right_align'><tt>24</tt></td>
              <td class='right_align'><tt>12</tt></td>
              <td class="left_align"><div class="percent_graph_legend"><tt class=''>100.00%</tt></div>
          <div class="percent_graph">
            <div class="covered" style="width:100px"></div>
            <div class="uncovered" style="width:0px"></div>
          </div></td>
              <td class="left_align"><div class="percent_graph_legend"><tt class=''>100.00%</tt></div>
          <div class="percent_graph">
            <div class="covered" style="width:100px"></div>
            <div class="uncovered" style="width:0px"></div>
          </div></td>
            </tr>
          
            <tr class="all_files all_coverage _110  home cgb .rvm gems ruby-1.8.7-head gems flexmock-0.9.0 lib flexmock odd">
              <td class="left_align"><a href="-home-cgb-_rvm-gems-ruby-1_8_7-head-gems-flexmock-0_9_0-lib-flexmock-composite_rb.html">/home/cgb/.rvm/gems/ruby-1.8.7-head/gems/flexmock-0.9.0/lib/flexmock/composite.rb</a></td>
              <td class='right_align'><tt>10</tt></td>
              <td class='right_align'><tt>3</tt></td>
              <td class="left_align"><div class="percent_graph_legend"><tt class=''>100.00%</tt></div>
          <div class="percent_graph">
            <div class="covered" style="width:100px"></div>
            <div class="uncovered" style="width:0px"></div>
          </div></td>
              <td class="left_align"><div class="percent_graph_legend"><tt class=''>100.00%</tt></div>
          <div class="percent_graph">
            <div class="covered" style="width:100px"></div>
            <div class="uncovered" style="width:0px"></div>
          </div></td>
            </tr>
          
            <tr class="all_files all_coverage _70 _80 _90 _100  home cgb .rvm gems ruby-1.8.7-head gems flexmock-0.9.0 lib flexmock even">
              <td class="left_align"><a href="-home-cgb-_rvm-gems-ruby-1_8_7-head-gems-flexmock-0_9_0-lib-flexmock-core_rb.html">/home/cgb/.rvm/gems/ruby-1.8.7-head/gems/flexmock-0.9.0/lib/flexmock/core.rb</a></td>
              <td class='right_align'><tt>218</tt></td>
              <td class='right_align'><tt>102</tt></td>
              <td class="left_align"><div class="percent_graph_legend"><tt class=''>81.65%</tt></div>
          <div class="percent_graph">
            <div class="covered" style="width:82px"></div>
            <div class="uncovered" style="width:18px"></div>
          </div></td>
              <td class="left_align"><div class="percent_graph_legend"><tt class=''>60.78%</tt></div>
          <div class="percent_graph">
            <div class="covered" style="width:61px"></div>
            <div class="uncovered" style="width:39px"></div>
          </div></td>
            </tr>
          
            <tr class="all_files all_coverage _50 _60 _70 _80 _90 _100  home cgb .rvm gems ruby-1.8.7-head gems flexmock-0.9.0 lib flexmock odd">
              <td class="left_align"><a href="-home-cgb-_rvm-gems-ruby-1_8_7-head-gems-flexmock-0_9_0-lib-flexmock-core_class_methods_rb.html">/home/cgb/.rvm/gems/ruby-1.8.7-head/gems/flexmock-0.9.0/lib/flexmock/core_class_methods.rb</a></td>
              <td class='right_align'><tt>83</tt></td>
              <td class='right_align'><tt>38</tt></td>
              <td class="left_align"><div class="percent_graph_legend"><tt class=''>75.90%</tt></div>
          <div class="percent_graph">
            <div class="covered" style="width:76px"></div>
            <div class="uncovered" style="width:24px"></div>
          </div></td>
              <td class="left_align"><div class="percent_graph_legend"><tt class=''>47.37%</tt></div>
          <div class="percent_graph">
            <div class="covered" style="width:47px"></div>
            <div class="uncovered" style="width:53px"></div>
          </div></td>
            </tr>
          
            <tr class="all_files all_coverage _70 _80 _90 _100  home cgb .rvm gems ruby-1.8.7-head gems flexmock-0.9.0 lib flexmock even">
              <td class="left_align"><a href="-home-cgb-_rvm-gems-ruby-1_8_7-head-gems-flexmock-0_9_0-lib-flexmock-default_framework_adapter_rb.html">/home/cgb/.rvm/gems/ruby-1.8.7-head/gems/flexmock-0.9.0/lib/flexmock/default_framework_adapter.rb</a></td>
              <td class='right_align'><tt>31</tt></td>
              <td class='right_align'><tt>17</tt></td>
              <td class="left_align"><div class="percent_graph_legend"><tt class=''>80.65%</tt></div>
          <div class="percent_graph">
            <div class="covered" style="width:81px"></div>
            <div class="uncovered" style="width:19px"></div>
          </div></td>
              <td class="left_align"><div class="percent_graph_legend"><tt class=''>64.71%</tt></div>
          <div class="percent_graph">
            <div class="covered" style="width:65px"></div>
            <div class="uncovered" style="width:35px"></div>
          </div></td>
            </tr>
          
            <tr class="all_files all_coverage _70 _80 _90 _100  home cgb .rvm gems ruby-1.8.7-head gems flexmock-0.9.0 lib flexmock odd">
              <td class="left_align"><a href="-home-cgb-_rvm-gems-ruby-1_8_7-head-gems-flexmock-0_9_0-lib-flexmock-deprecated_methods_rb.html">/home/cgb/.rvm/gems/ruby-1.8.7-head/gems/flexmock-0.9.0/lib/flexmock/deprecated_methods.rb</a></td>
              <td class='right_align'><tt>62</tt></td>
              <td class='right_align'><tt>30</tt></td>
              <td class="left_align"><div class="percent_graph_legend"><tt class=''>83.87%</tt></div>
          <div class="percent_graph">
            <div class="covered" style="width:84px"></div>
            <div class="uncovered" style="width:16px"></div>
          </div></td>
              <td class="left_align"><div class="percent_graph_legend"><tt class=''>66.67%</tt></div>
          <div class="percent_graph">
            <div class="covered" style="width:67px"></div>
            <div class="uncovered" style="width:33px"></div>
          </div></td>
            </tr>
          
            <tr class="all_files all_coverage _110  home cgb .rvm gems ruby-1.8.7-head gems flexmock-0.9.0 lib flexmock even">
              <td class="left_align"><a href="-home-cgb-_rvm-gems-ruby-1_8_7-head-gems-flexmock-0_9_0-lib-flexmock-errors_rb.html">/home/cgb/.rvm/gems/ruby-1.8.7-head/gems/flexmock-0.9.0/lib/flexmock/errors.rb</a></td>
              <td class='right_align'><tt>23</tt></td>
              <td class='right_align'><tt>7</tt></td>
              <td class="left_align"><div class="percent_graph_legend"><tt class=''>100.00%</tt></div>
          <div class="percent_graph">
            <div class="covered" style="width:100px"></div>
            <div class="uncovered" style="width:0px"></div>
          </div></td>
              <td class="left_align"><div class="percent_graph_legend"><tt class=''>100.00%</tt></div>
          <div class="percent_graph">
            <div class="covered" style="width:100px"></div>
            <div class="uncovered" style="width:0px"></div>
          </div></td>
            </tr>
          
            <tr class="all_files all_coverage _60 _70 _80 _90 _100  home cgb .rvm gems ruby-1.8.7-head gems flexmock-0.9.0 lib flexmock odd">
              <td class="left_align"><a href="-home-cgb-_rvm-gems-ruby-1_8_7-head-gems-flexmock-0_9_0-lib-flexmock-expectation_rb.html">/home/cgb/.rvm/gems/ruby-1.8.7-head/gems/flexmock-0.9.0/lib/flexmock/expectation.rb</a></td>
              <td class='right_align'><tt>476</tt></td>
              <td class='right_align'><tt>226</tt></td>
              <td class="left_align"><div class="percent_graph_legend"><tt class=''>78.57%</tt></div>
          <div class="percent_graph">
            <div class="covered" style="width:79px"></div>
            <div class="uncovered" style="width:21px"></div>
          </div></td>
              <td class="left_align"><div class="percent_graph_legend"><tt class=''>55.31%</tt></div>
          <div class="percent_graph">
            <div class="covered" style="width:55px"></div>
            <div class="uncovered" style="width:45px"></div>
          </div></td>
            </tr>
          
            <tr class="all_files all_coverage _90 _100  home cgb .rvm gems ruby-1.8.7-head gems flexmock-0.9.0 lib flexmock even">
              <td class="left_align"><a href="-home-cgb-_rvm-gems-ruby-1_8_7-head-gems-flexmock-0_9_0-lib-flexmock-expectation_director_rb.html">/home/cgb/.rvm/gems/ruby-1.8.7-head/gems/flexmock-0.9.0/lib/flexmock/expectation_director.rb</a></td>
              <td class='right_align'><tt>87</tt></td>
              <td class='right_align'><tt>47</tt></td>
              <td class="left_align"><div class="percent_graph_legend"><tt class=''>89.66%</tt></div>
          <div class="percent_graph">
            <div class="covered" style="width:90px"></div>
            <div class="uncovered" style="width:10px"></div>
          </div></td>
              <td class="left_align"><div class="percent_graph_legend"><tt class=''>80.85%</tt></div>
          <div class="percent_graph">
            <div class="covered" style="width:81px"></div>
            <div class="uncovered" style="width:19px"></div>
          </div></td>
            </tr>
          
            <tr class="all_files all_coverage _80 _90 _100  home cgb .rvm gems ruby-1.8.7-head gems flexmock-0.9.0 lib flexmock odd">
              <td class="left_align"><a href="-home-cgb-_rvm-gems-ruby-1_8_7-head-gems-flexmock-0_9_0-lib-flexmock-mock_container_rb.html">/home/cgb/.rvm/gems/ruby-1.8.7-head/gems/flexmock-0.9.0/lib/flexmock/mock_container.rb</a></td>
              <td class='right_align'><tt>341</tt></td>
              <td class='right_align'><tt>166</tt></td>
              <td class="left_align"><div class="percent_graph_legend"><tt class=''>84.75%</tt></div>
          <div class="percent_graph">
            <div class="covered" style="width:85px"></div>
            <div class="uncovered" style="width:15px"></div>
          </div></td>
              <td class="left_align"><div class="percent_graph_legend"><tt class=''>71.69%</tt></div>
          <div class="percent_graph">
            <div class="covered" style="width:72px"></div>
            <div class="uncovered" style="width:28px"></div>
          </div></td>
            </tr>
          
            <tr class="all_files all_coverage _30 _40 _50 _60 _70 _80 _90 _100  home cgb .rvm gems ruby-1.8.7-head gems flexmock-0.9.0 lib flexmock even">
              <td class="left_align"><a href="-home-cgb-_rvm-gems-ruby-1_8_7-head-gems-flexmock-0_9_0-lib-flexmock-ordering_rb.html">/home/cgb/.rvm/gems/ruby-1.8.7-head/gems/flexmock-0.9.0/lib/flexmock/ordering.rb</a></td>
              <td class='right_align'><tt>51</tt></td>
              <td class='right_align'><tt>24</tt></td>
              <td class="left_align"><div class="percent_graph_legend"><tt class=''>66.67%</tt></div>
          <div class="percent_graph">
            <div class="covered" style="width:67px"></div>
            <div class="uncovered" style="width:33px"></div>
          </div></td>
              <td class="left_align"><div class="percent_graph_legend"><tt class=''>29.17%</tt></div>
          <div class="percent_graph">
            <div class="covered" style="width:29px"></div>
            <div class="uncovered" style="width:71px"></div>
          </div></td>
            </tr>
          
            <tr class="all_files all_coverage _90 _100  home cgb .rvm gems ruby-1.8.7-head gems flexmock-0.9.0 lib flexmock odd">
              <td class="left_align"><a href="-home-cgb-_rvm-gems-ruby-1_8_7-head-gems-flexmock-0_9_0-lib-flexmock-partial_mock_rb.html">/home/cgb/.rvm/gems/ruby-1.8.7-head/gems/flexmock-0.9.0/lib/flexmock/partial_mock.rb</a></td>
              <td class='right_align'><tt>302</tt></td>
              <td class='right_align'><tt>175</tt></td>
              <td class="left_align"><div class="percent_graph_legend"><tt class=''>94.04%</tt></div>
          <div class="percent_graph">
            <div class="covered" style="width:94px"></div>
            <div class="uncovered" style="width:6px"></div>
          </div></td>
              <td class="left_align"><div class="percent_graph_legend"><tt class=''>89.71%</tt></div>
          <div class="percent_graph">
            <div class="covered" style="width:90px"></div>
            <div class="uncovered" style="width:10px"></div>
          </div></td>
            </tr>
          
            <tr class="all_files all_coverage _40 _50 _60 _70 _80 _90 _100  home cgb .rvm gems ruby-1.8.7-head gems flexmock-0.9.0 lib flexmock even">
              <td class="left_align"><a href="-home-cgb-_rvm-gems-ruby-1_8_7-head-gems-flexmock-0_9_0-lib-flexmock-recorder_rb.html">/home/cgb/.rvm/gems/ruby-1.8.7-head/gems/flexmock-0.9.0/lib/flexmock/recorder.rb</a></td>
              <td class='right_align'><tt>71</tt></td>
              <td class='right_align'><tt>26</tt></td>
              <td class="left_align"><div class="percent_graph_legend"><tt class=''>73.24%</tt></div>
          <div class="percent_graph">
            <div class="covered" style="width:73px"></div>
            <div class="uncovered" style="width:27px"></div>
          </div></td>
              <td class="left_align"><div class="percent_graph_legend"><tt class=''>30.77%</tt></div>
          <div class="percent_graph">
            <div class="covered" style="width:31px"></div>
            <div class="uncovered" style="width:69px"></div>
          </div></td>
            </tr>
          
            <tr class="all_files all_coverage _110  home cgb .rvm gems ruby-1.8.7-head gems flexmock-0.9.0 lib flexmock odd">
              <td class="left_align"><a href="-home-cgb-_rvm-gems-ruby-1_8_7-head-gems-flexmock-0_9_0-lib-flexmock-test_unit_rb.html">/home/cgb/.rvm/gems/ruby-1.8.7-head/gems/flexmock-0.9.0/lib/flexmock/test_unit.rb</a></td>
              <td class='right_align'><tt>32</tt></td>
              <td class='right_align'><tt>14</tt></td>
              <td class="left_align"><div class="percent_graph_legend"><tt class=''>100.00%</tt></div>
          <div class="percent_graph">
            <div class="covered" style="width:100px"></div>
            <div class="uncovered" style="width:0px"></div>
          </div></td>
              <td class="left_align"><div class="percent_graph_legend"><tt class=''>100.00%</tt></div>
          <div class="percent_graph">
            <div class="covered" style="width:100px"></div>
            <div class="uncovered" style="width:0px"></div>
          </div></td>
            </tr>
          
            <tr class="all_files all_coverage _80 _90 _100  home cgb .rvm gems ruby-1.8.7-head gems flexmock-0.9.0 lib flexmock even">
              <td class="left_align"><a href="-home-cgb-_rvm-gems-ruby-1_8_7-head-gems-flexmock-0_9_0-lib-flexmock-test_unit_integration_rb.html">/home/cgb/.rvm/gems/ruby-1.8.7-head/gems/flexmock-0.9.0/lib/flexmock/test_unit_integration.rb</a></td>
              <td class='right_align'><tt>53</tt></td>
              <td class='right_align'><tt>19</tt></td>
              <td class="left_align"><div class="percent_graph_legend"><tt class=''>90.57%</tt></div>
          <div class="percent_graph">
            <div class="covered" style="width:91px"></div>
            <div class="uncovered" style="width:9px"></div>
          </div></td>
              <td class="left_align"><div class="percent_graph_legend"><tt class=''>78.95%</tt></div>
          <div class="percent_graph">
            <div class="covered" style="width:79px"></div>
            <div class="uncovered" style="width:21px"></div>
          </div></td>
            </tr>
          
            <tr class="all_files all_coverage _50 _60 _70 _80 _90 _100  home cgb .rvm gems ruby-1.8.7-head gems flexmock-0.9.0 lib flexmock odd">
              <td class="left_align"><a href="-home-cgb-_rvm-gems-ruby-1_8_7-head-gems-flexmock-0_9_0-lib-flexmock-undefined_rb.html">/home/cgb/.rvm/gems/ruby-1.8.7-head/gems/flexmock-0.9.0/lib/flexmock/undefined.rb</a></td>
              <td class='right_align'><tt>54</tt></td>
              <td class='right_align'><tt>29</tt></td>
              <td class="left_align"><div class="percent_graph_legend"><tt class=''>72.22%</tt></div>
          <div class="percent_graph">
            <div class="covered" style="width:72px"></div>
            <div class="uncovered" style="width:28px"></div>
          </div></td>
              <td class="left_align"><div class="percent_graph_legend"><tt class=''>48.28%</tt></div>
          <div class="percent_graph">
            <div class="covered" style="width:48px"></div>
            <div class="uncovered" style="width:52px"></div>
          </div></td>
            </tr>
          
            <tr class="all_files all_coverage _40 _50 _60 _70 _80 _90 _100  home cgb .rvm gems ruby-1.8.7-head gems flexmock-0.9.0 lib flexmock even">
              <td class="left_align"><a href="-home-cgb-_rvm-gems-ruby-1_8_7-head-gems-flexmock-0_9_0-lib-flexmock-validators_rb.html">/home/cgb/.rvm/gems/ruby-1.8.7-head/gems/flexmock-0.9.0/lib/flexmock/validators.rb</a></td>
              <td class='right_align'><tt>77</tt></td>
              <td class='right_align'><tt>35</tt></td>
              <td class="left_align"><div class="percent_graph_legend"><tt class=''>70.13%</tt></div>
          <div class="percent_graph">
            <div class="covered" style="width:70px"></div>
            <div class="uncovered" style="width:30px"></div>
          </div></td>
              <td class="left_align"><div class="percent_graph_legend"><tt class=''>34.29%</tt></div>
          <div class="percent_graph">
            <div class="covered" style="width:34px"></div>
            <div class="uncovered" style="width:66px"></div>
          </div></td>
            </tr>
          
            <tr class="all_files all_coverage _60 _70 _80 _90 _100  home cgb .rvm gems ruby-1.8.7-head gems json-1.7.0 lib odd">
              <td class="left_align"><a href="-home-cgb-_rvm-gems-ruby-1_8_7-head-gems-json-1_7_0-lib-json_rb.html">/home/cgb/.rvm/gems/ruby-1.8.7-head/gems/json-1.7.0/lib/json.rb</a></td>
              <td class='right_align'><tt>62</tt></td>
              <td class='right_align'><tt>9</tt></td>
              <td class="left_align"><div class="percent_graph_legend"><tt class=''>93.55%</tt></div>
          <div class="percent_graph">
            <div class="covered" style="width:94px"></div>
            <div class="uncovered" style="width:6px"></div>
          </div></td>
              <td class="left_align"><div class="percent_graph_legend"><tt class=''>55.56%</tt></div>
          <div class="percent_graph">
            <div class="covered" style="width:56px"></div>
            <div class="uncovered" style="width:44px"></div>
          </div></td>
            </tr>
          
            <tr class="all_files all_coverage _60 _70 _80 _90 _100  home cgb .rvm gems ruby-1.8.7-head gems json-1.7.0 lib json even">
              <td class="left_align"><a href="-home-cgb-_rvm-gems-ruby-1_8_7-head-gems-json-1_7_0-lib-json-common_rb.html">/home/cgb/.rvm/gems/ruby-1.8.7-head/gems/json-1.7.0/lib/json/common.rb</a></td>
              <td class='right_align'><tt>471</tt></td>
              <td class='right_align'><tt>270</tt></td>
              <td class="left_align"><div class="percent_graph_legend"><tt class=''>73.25%</tt></div>
          <div class="percent_graph">
            <div class="covered" style="width:73px"></div>
            <div class="uncovered" style="width:27px"></div>
          </div></td>
              <td class="left_align"><div class="percent_graph_legend"><tt class=''>53.70%</tt></div>
          <div class="percent_graph">
            <div class="covered" style="width:54px"></div>
            <div class="uncovered" style="width:46px"></div>
          </div></td>
            </tr>
          
            <tr class="all_files all_coverage _80 _90 _100  home cgb .rvm gems ruby-1.8.7-head gems json-1.7.0 lib json odd">
              <td class="left_align"><a href="-home-cgb-_rvm-gems-ruby-1_8_7-head-gems-json-1_7_0-lib-json-ext_rb.html">/home/cgb/.rvm/gems/ruby-1.8.7-head/gems/json-1.7.0/lib/json/ext.rb</a></td>
              <td class='right_align'><tt>21</tt></td>
              <td class='right_align'><tt>17</tt></td>
              <td class="left_align"><div class="percent_graph_legend"><tt class=''>76.19%</tt></div>
          <div class="percent_graph">
            <div class="covered" style="width:76px"></div>
            <div class="uncovered" style="width:24px"></div>
          </div></td>
              <td class="left_align"><div class="percent_graph_legend"><tt class=''>70.59%</tt></div>
          <div class="percent_graph">
            <div class="covered" style="width:71px"></div>
            <div class="uncovered" style="width:29px"></div>
          </div></td>
            </tr>
          
            <tr class="all_files all_coverage _40 _50 _60 _70 _80 _90 _100  home cgb .rvm gems ruby-1.8.7-head gems json-1.7.0 lib json even">
              <td class="left_align"><a href="-home-cgb-_rvm-gems-ruby-1_8_7-head-gems-json-1_7_0-lib-json-generic_object_rb.html">/home/cgb/.rvm/gems/ruby-1.8.7-head/gems/json-1.7.0/lib/json/generic_object.rb</a></td>
              <td class='right_align'><tt>39</tt></td>
              <td class='right_align'><tt>31</tt></td>
              <td class="left_align"><div class="percent_graph_legend"><tt class=''>51.28%</tt></div>
          <div class="percent_graph">
            <div class="covered" style="width:51px"></div>
            <div class="uncovered" style="width:49px"></div>
          </div></td>
              <td class="left_align"><div class="percent_graph_legend"><tt class=''>38.71%</tt></div>
          <div class="percent_graph">
            <div class="covered" style="width:39px"></div>
            <div class="uncovered" style="width:61px"></div>
          </div></td>
            </tr>
          
            <tr class="all_files all_coverage _110  home cgb .rvm gems ruby-1.8.7-head gems json-1.7.0 lib json odd">
              <td class="left_align"><a href="-home-cgb-_rvm-gems-ruby-1_8_7-head-gems-json-1_7_0-lib-json-version_rb.html">/home/cgb/.rvm/gems/ruby-1.8.7-head/gems/json-1.7.0/lib/json/version.rb</a></td>
              <td class='right_align'><tt>8</tt></td>
              <td class='right_align'><tt>7</tt></td>
              <td class="left_align"><div class="percent_graph_legend"><tt class=''>100.00%</tt></div>
          <div class="percent_graph">
            <div class="covered" style="width:100px"></div>
            <div class="uncovered" style="width:0px"></div>
          </div></td>
              <td class="left_align"><div class="percent_graph_legend"><tt class=''>100.00%</tt></div>
          <div class="percent_graph">
            <div class="covered" style="width:100px"></div>
            <div class="uncovered" style="width:0px"></div>
          </div></td>
            </tr>
          
            <tr class="all_files all_coverage _10 _20 _30 _40 _50 _60 _70 _80 _90 _100  home cgb .rvm gems ruby-1.8.7-head gems rcov-1.0.0 lib rcov even">
              <td class="left_align"><a href="-home-cgb-_rvm-gems-ruby-1_8_7-head-gems-rcov-1_0_0-lib-rcov-code_coverage_analyzer_rb.html">/home/cgb/.rvm/gems/ruby-1.8.7-head/gems/rcov-1.0.0/lib/rcov/code_coverage_analyzer.rb</a></td>
              <td class='right_align'><tt>284</tt></td>
              <td class='right_align'><tt>168</tt></td>
              <td class="left_align"><div class="percent_graph_legend"><tt class=''>6.69%</tt></div>
          <div class="percent_graph">
            <div class="covered" style="width:7px"></div>
            <div class="uncovered" style="width:93px"></div>
          </div></td>
              <td class="left_align"><div class="percent_graph_legend"><tt class=''>4.76%</tt></div>
          <div class="percent_graph">
            <div class="covered" style="width:5px"></div>
            <div class="uncovered" style="width:95px"></div>
          </div></td>
            </tr>
          
            <tr class="all_files all_coverage _10 _20 _30 _40 _50 _60 _70 _80 _90 _100  home cgb .rvm gems ruby-1.8.7-head gems rcov-1.0.0 lib rcov odd">
              <td class="left_align"><a href="-home-cgb-_rvm-gems-ruby-1_8_7-head-gems-rcov-1_0_0-lib-rcov-differential_analyzer_rb.html">/home/cgb/.rvm/gems/ruby-1.8.7-head/gems/rcov-1.0.0/lib/rcov/differential_analyzer.rb</a></td>
              <td class='right_align'><tt>116</tt></td>
              <td class='right_align'><tt>82</tt></td>
              <td class="left_align"><div class="percent_graph_legend"><tt class=''>10.34%</tt></div>
          <div class="percent_graph">
            <div class="covered" style="width:10px"></div>
            <div class="uncovered" style="width:90px"></div>
          </div></td>
              <td class="left_align"><div class="percent_graph_legend"><tt class=''>9.76%</tt></div>
          <div class="percent_graph">
            <div class="covered" style="width:10px"></div>
            <div class="uncovered" style="width:90px"></div>
          </div></td>
            </tr>
          
            <tr class="all_files all_coverage _20 _30 _40 _50 _60 _70 _80 _90 _100 lib even">
              <td class="left_align"><a href="lib-app_controller_client_rb.html">lib/app_controller_client.rb</a></td>
              <td class='right_align'><tt>181</tt></td>
              <td class='right_align'><tt>141</tt></td>
              <td class="left_align"><div class="percent_graph_legend"><tt class=''>32.04%</tt></div>
          <div class="percent_graph">
            <div class="covered" style="width:32px"></div>
            <div class="uncovered" style="width:68px"></div>
          </div></td>
              <td class="left_align"><div class="percent_graph_legend"><tt class=''>19.86%</tt></div>
          <div class="percent_graph">
            <div class="covered" style="width:20px"></div>
            <div class="uncovered" style="width:80px"></div>
          </div></td>
            </tr>
          
            <tr class="all_files all_coverage _80 _90 _100 lib odd">
              <td class="left_align"><a href="lib-appscale_tools_rb.html">lib/appscale_tools.rb</a></td>
              <td class='right_align'><tt>403</tt></td>
              <td class='right_align'><tt>269</tt></td>
              <td class="left_align"><div class="percent_graph_legend"><tt class=''>75.43%</tt></div>
          <div class="percent_graph">
            <div class="covered" style="width:75px"></div>
            <div class="uncovered" style="width:25px"></div>
          </div></td>
              <td class="left_align"><div class="percent_graph_legend"><tt class=''>71.00%</tt></div>
          <div class="percent_graph">
            <div class="covered" style="width:71px"></div>
            <div class="uncovered" style="width:29px"></div>
          </div></td>
            </tr>
          
            <tr class="all_files all_coverage _30 _40 _50 _60 _70 _80 _90 _100 lib even">
              <td class="left_align"><a href="lib-common_functions_rb.html">lib/common_functions.rb</a></td>
              <td class='right_align'><tt>1467</tt></td>
              <td class='right_align'><tt>1076</tt></td>
              <td class="left_align"><div class="percent_graph_legend"><tt class=''>39.67%</tt></div>
          <div class="percent_graph">
            <div class="covered" style="width:40px"></div>
            <div class="uncovered" style="width:60px"></div>
          </div></td>
              <td class="left_align"><div class="percent_graph_legend"><tt class=''>29.55%</tt></div>
          <div class="percent_graph">
            <div class="covered" style="width:30px"></div>
            <div class="uncovered" style="width:70px"></div>
          </div></td>
            </tr>
          
            <tr class="all_files all_coverage _110 lib odd">
              <td class="left_align"><a href="lib-custom_exceptions_rb.html">lib/custom_exceptions.rb</a></td>
              <td class='right_align'><tt>25</tt></td>
              <td class='right_align'><tt>10</tt></td>
              <td class="left_align"><div class="percent_graph_legend"><tt class=''>100.00%</tt></div>
          <div class="percent_graph">
            <div class="covered" style="width:100px"></div>
            <div class="uncovered" style="width:0px"></div>
          </div></td>
              <td class="left_align"><div class="percent_graph_legend"><tt class=''>100.00%</tt></div>
          <div class="percent_graph">
            <div class="covered" style="width:100px"></div>
            <div class="uncovered" style="width:0px"></div>
          </div></td>
            </tr>
          
            <tr class="all_files all_coverage _20 _30 _40 _50 _60 _70 _80 _90 _100 lib even">
              <td class="left_align"><a href="lib-encryption_helper_rb.html">lib/encryption_helper.rb</a></td>
              <td class='right_align'><tt>86</tt></td>
              <td class='right_align'><tt>66</tt></td>
              <td class="left_align"><div class="percent_graph_legend"><tt class=''>16.28%</tt></div>
          <div class="percent_graph">
            <div class="covered" style="width:16px"></div>
            <div class="uncovered" style="width:84px"></div>
          </div></td>
              <td class="left_align"><div class="percent_graph_legend"><tt class=''>12.12%</tt></div>
          <div class="percent_graph">
            <div class="covered" style="width:12px"></div>
            <div class="uncovered" style="width:88px"></div>
          </div></td>
            </tr>
          
            <tr class="all_files all_coverage _30 _40 _50 _60 _70 _80 _90 _100 lib odd">
              <td class="left_align"><a href="lib-godinterface_rb.html">lib/godinterface.rb</a></td>
              <td class='right_align'><tt>152</tt></td>
              <td class='right_align'><tt>109</tt></td>
              <td class="left_align"><div class="percent_graph_legend"><tt class=''>21.05%</tt></div>
          <div class="percent_graph">
            <div class="covered" style="width:21px"></div>
            <div class="uncovered" style="width:79px"></div>
          </div></td>
              <td class="left_align"><div class="percent_graph_legend"><tt class=''>20.18%</tt></div>
          <div class="percent_graph">
            <div class="covered" style="width:20px"></div>
            <div class="uncovered" style="width:80px"></div>
          </div></td>
            </tr>
          
            <tr class="all_files all_coverage _80 _90 _100 lib even">
              <td class="left_align"><a href="lib-node_layout_rb.html">lib/node_layout.rb</a></td>
              <td class='right_align'><tt>665</tt></td>
              <td class='right_align'><tt>487</tt></td>
              <td class="left_align"><div class="percent_graph_legend"><tt class=''>78.65%</tt></div>
          <div class="percent_graph">
            <div class="covered" style="width:79px"></div>
            <div class="uncovered" style="width:21px"></div>
          </div></td>
              <td class="left_align"><div class="percent_graph_legend"><tt class=''>76.39%</tt></div>
          <div class="percent_graph">
            <div class="covered" style="width:76px"></div>
            <div class="uncovered" style="width:24px"></div>
          </div></td>
            </tr>
          
            <tr class="all_files all_coverage _80 _90 _100 lib odd">
              <td class="left_align"><a href="lib-parse_args_rb.html">lib/parse_args.rb</a></td>
              <td class='right_align'><tt>415</tt></td>
              <td class='right_align'><tt>325</tt></td>
              <td class="left_align"><div class="percent_graph_legend"><tt class=''>78.55%</tt></div>
          <div class="percent_graph">
            <div class="covered" style="width:79px"></div>
            <div class="uncovered" style="width:21px"></div>
          </div></td>
              <td class="left_align"><div class="percent_graph_legend"><tt class=''>75.38%</tt></div>
          <div class="percent_graph">
            <div class="covered" style="width:75px"></div>
            <div class="uncovered" style="width:25px"></div>
          </div></td>
            </tr>
          
            <tr class="all_files all_coverage _30 _40 _50 _60 _70 _80 _90 _100 lib even">
              <td class="left_align"><a href="lib-remote_log_rb.html">lib/remote_log.rb</a></td>
              <td class='right_align'><tt>46</tt></td>
              <td class='right_align'><tt>22</tt></td>
              <td class="left_align"><div class="percent_graph_legend"><tt class=''>60.87%</tt></div>
          <div class="percent_graph">
            <div class="covered" style="width:61px"></div>
            <div class="uncovered" style="width:39px"></div>
          </div></td>
              <td class="left_align"><div class="percent_graph_legend"><tt class=''>27.27%</tt></div>
          <div class="percent_graph">
            <div class="covered" style="width:27px"></div>
            <div class="uncovered" style="width:73px"></div>
          </div></td>
            </tr>
          
            <tr class="all_files all_coverage _100 lib odd">
              <td class="left_align"><a href="lib-usage_text_rb.html">lib/usage_text.rb</a></td>
              <td class='right_align'><tt>144</tt></td>
              <td class='right_align'><tt>108</tt></td>
              <td class="left_align"><div class="percent_graph_legend"><tt class=''>98.61%</tt></div>
          <div class="percent_graph">
            <div class="covered" style="width:99px"></div>
            <div class="uncovered" style="width:1px"></div>
          </div></td>
              <td class="left_align"><div class="percent_graph_legend"><tt class=''>98.15%</tt></div>
          <div class="percent_graph">
            <div class="covered" style="width:98px"></div>
            <div class="uncovered" style="width:2px"></div>
          </div></td>
            </tr>
          
            <tr class="all_files all_coverage _30 _40 _50 _60 _70 _80 _90 _100 lib even">
              <td class="left_align"><a href="lib-user_app_client_rb.html">lib/user_app_client.rb</a></td>
              <td class='right_align'><tt>245</tt></td>
              <td class='right_align'><tt>204</tt></td>
              <td class="left_align"><div class="percent_graph_legend"><tt class=''>27.76%</tt></div>
          <div class="percent_graph">
            <div class="covered" style="width:28px"></div>
            <div class="uncovered" style="width:72px"></div>
          </div></td>
              <td class="left_align"><div class="percent_graph_legend"><tt class=''>21.08%</tt></div>
          <div class="percent_graph">
            <div class="covered" style="width:21px"></div>
            <div class="uncovered" style="width:79px"></div>
          </div></td>
            </tr>
          
            <tr class="all_files all_coverage _20 _30 _40 _50 _60 _70 _80 _90 _100 lib odd">
              <td class="left_align"><a href="lib-vm_tools_rb.html">lib/vm_tools.rb</a></td>
              <td class='right_align'><tt>538</tt></td>
              <td class='right_align'><tt>420</tt></td>
              <td class="left_align"><div class="percent_graph_legend"><tt class=''>20.26%</tt></div>
          <div class="percent_graph">
            <div class="covered" style="width:20px"></div>
            <div class="uncovered" style="width:80px"></div>
          </div></td>
              <td class="left_align"><div class="percent_graph_legend"><tt class=''>12.38%</tt></div>
          <div class="percent_graph">
            <div class="covered" style="width:12px"></div>
            <div class="uncovered" style="width:88px"></div>
          </div></td>
            </tr>
          
>>>>>>> d501ed0d
        </tbody>
      </table>
    </div>

    <p>Generated on Wed May 16 23:29:48 -0700 2012 with <a href="http://github.com/relevance/rcov">rcov 1.0.0</a></p>

    <script type="text/javascript">
      $(document).ready(function(){
          $("#report_table").tablesorter({widgets: ['zebra'], textExtraction: 'complex'});
        }
      );
      $('.filter').change(function(){
        ff = '.' + $('#file_filter').val();
        cf = '.' + $('#coverage_filter').val();
        rows = 'table#report_table tbody tr';
        // Hide all rows that don't match the filters
        $(rows).not(cf).map(function() { $(this).hide(); });
        $(rows).not(ff).map(function() { $(this).hide(); });
        // Show and restripe all rows that match both filters
        $(rows).filter(cf).filter(ff).each(function() {
          $(this).show();
          restripe();
        });
      })
    </script>

  </body>
</html><|MERGE_RESOLUTION|>--- conflicted
+++ resolved
@@ -14,18 +14,7 @@
     <h1>Appscale Tools C0 Coverage Information - RCov</h1>
     
 
-<<<<<<< HEAD
-<div id='header'>
-    <div class='content'>
-        <h1>Coverage report:
-            <span class='pc_cov'>86%</span>
-        </h1>
-        <img id='keyboard_icon' src='keybd_closed.png'>
-    </div>
-</div>
-=======
     <noscript><style type="text/css">.if_js { display:none; }</style></noscript>
->>>>>>> d501ed0d
 
     <div class="filters if_js">
       <fieldset>
@@ -57,154 +46,6 @@
           </tr>
         </thead>
         <tfoot>
-<<<<<<< HEAD
-            <tr class='total'>
-                <td class='name left'>Total</td>
-                <td>1458</td>
-                <td>204</td>
-                <td>0</td>
-                
-                <td class='right'>86%</td>
-            </tr>
-        </tfoot>
-        <tbody>
-            
-            <tr class='file'>
-                <td class='name left'><a href='lib_agents___init__.html'>lib/agents/__init__</a></td>
-                <td>2</td>
-                <td>0</td>
-                <td>0</td>
-                
-                <td class='right'>100%</td>
-            </tr>
-            
-            <tr class='file'>
-                <td class='name left'><a href='lib_agents_base_agent.html'>lib/agents/base_agent</a></td>
-                <td>29</td>
-                <td>8</td>
-                <td>0</td>
-                
-                <td class='right'>72%</td>
-            </tr>
-            
-            <tr class='file'>
-                <td class='name left'><a href='lib_agents_ec2_agent.html'>lib/agents/ec2_agent</a></td>
-                <td>177</td>
-                <td>37</td>
-                <td>0</td>
-                
-                <td class='right'>79%</td>
-            </tr>
-            
-            <tr class='file'>
-                <td class='name left'><a href='lib_agents_euca_agent.html'>lib/agents/euca_agent</a></td>
-                <td>26</td>
-                <td>5</td>
-                <td>0</td>
-                
-                <td class='right'>81%</td>
-            </tr>
-            
-            <tr class='file'>
-                <td class='name left'><a href='lib_agents_factory.html'>lib/agents/factory</a></td>
-                <td>11</td>
-                <td>1</td>
-                <td>0</td>
-                
-                <td class='right'>91%</td>
-            </tr>
-            
-            <tr class='file'>
-                <td class='name left'><a href='lib_appcontroller_client.html'>lib/appcontroller_client</a></td>
-                <td>47</td>
-                <td>6</td>
-                <td>0</td>
-                
-                <td class='right'>87%</td>
-            </tr>
-            
-            <tr class='file'>
-                <td class='name left'><a href='lib_appscale.html'>lib/appscale</a></td>
-                <td>197</td>
-                <td>38</td>
-                <td>0</td>
-                
-                <td class='right'>81%</td>
-            </tr>
-            
-            <tr class='file'>
-                <td class='name left'><a href='lib_appscale_logger.html'>lib/appscale_logger</a></td>
-                <td>31</td>
-                <td>2</td>
-                <td>0</td>
-                
-                <td class='right'>94%</td>
-            </tr>
-            
-            <tr class='file'>
-                <td class='name left'><a href='lib_appscale_tools.html'>lib/appscale_tools</a></td>
-                <td>62</td>
-                <td>8</td>
-                <td>0</td>
-                
-                <td class='right'>87%</td>
-            </tr>
-            
-            <tr class='file'>
-                <td class='name left'><a href='lib_custom_exceptions.html'>lib/custom_exceptions</a></td>
-                <td>12</td>
-                <td>0</td>
-                <td>0</td>
-                
-                <td class='right'>100%</td>
-            </tr>
-            
-            <tr class='file'>
-                <td class='name left'><a href='lib_local_state.html'>lib/local_state</a></td>
-                <td>155</td>
-                <td>33</td>
-                <td>0</td>
-                
-                <td class='right'>79%</td>
-            </tr>
-            
-            <tr class='file'>
-                <td class='name left'><a href='lib_node_layout.html'>lib/node_layout</a></td>
-                <td>403</td>
-                <td>48</td>
-                <td>0</td>
-                
-                <td class='right'>88%</td>
-            </tr>
-            
-            <tr class='file'>
-                <td class='name left'><a href='lib_parse_args.html'>lib/parse_args</a></td>
-                <td>98</td>
-                <td>5</td>
-                <td>0</td>
-                
-                <td class='right'>95%</td>
-            </tr>
-            
-            <tr class='file'>
-                <td class='name left'><a href='lib_remote_helper.html'>lib/remote_helper</a></td>
-                <td>181</td>
-                <td>5</td>
-                <td>0</td>
-                
-                <td class='right'>97%</td>
-            </tr>
-            
-            <tr class='file'>
-                <td class='name left'><a href='lib_user_app_client.html'>lib/user_app_client</a></td>
-                <td>27</td>
-                <td>8</td>
-                <td>0</td>
-                
-                <td class='right'>70%</td>
-            </tr>
-            
-=======
           <tr>
             <td class="left_align">TOTAL</td>
             <td class='right_align'><tt>7502</tt></td>
@@ -831,7 +672,6 @@
           </div></td>
             </tr>
           
->>>>>>> d501ed0d
         </tbody>
       </table>
     </div>
