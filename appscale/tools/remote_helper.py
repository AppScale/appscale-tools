--- conflicted
+++ resolved
@@ -128,18 +128,6 @@
       node_info = LocalState.get_local_nodes_info(keyname=options.keyname)
 
       previous_node_list = node_layout.from_locations_json_list(node_info)
-<<<<<<< HEAD
-      # If this is None, the AppScalefile has been changed or the nodes could
-      # not be matched up by roles.
-      if previous_node_list is None:
-        raise BadConfigurationException("AppScale does not currently support "
-                                        "changes to AppScalefile or locations "
-                                        "JSON between a down and an up. If "
-                                        "you would like to "
-                                        "change the node layout use "
-                                        "down --terminate before an up.")
-=======
->>>>>>> 535ab71b
       node_layout.nodes = previous_node_list
 
       for node_index, node in enumerate(node_layout.nodes):
