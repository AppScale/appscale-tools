#!/usr/bin/env python


# General-purpose Python library imports
import getpass
import os
import re
import socket
import subprocess
import sys
import threading
import tempfile
import time
import uuid


# AppScale-specific imports
from agents.factory import InfrastructureAgentFactory
from appcontroller_client import AppControllerClient
from appengine_helper import AppEngineHelper
from appscale_logger import AppScaleLogger
from custom_exceptions import AppControllerException
from custom_exceptions import AppScaleException
from custom_exceptions import BadConfigurationException
from custom_exceptions import ShellException
from agents.gce_agent import CredentialTypes
from agents.gce_agent import GCEAgent
from local_state import APPSCALE_VERSION
from local_state import LocalState


class RemoteHelper(object):
  """RemoteHelper provides a simple interface to interact with other machines
  (typically, AppScale virtual machines).

  This includes the ability to start services on remote machines and copy files
  to them.
  """


  # The port the AppDashboard runs on, by default.
  APP_DASHBOARD_PORT = 1080


  # The default port that the ssh daemon runs on.
  SSH_PORT = 22


  # The options that should be used when making ssh and scp calls.
  SSH_OPTIONS = "-o LogLevel=quiet -o NumberOfPasswordPrompts=0 " + \
    "-o StrictHostkeyChecking=no -o UserKnownHostsFile=/dev/null"


  # The location on the local filesystem where a monit configuration file can
  # be found that can be used to start the AppController service.
  MONIT_APPCONTROLLER_CONFIG_FILE = os.path.join(
    os.path.dirname(sys.modules['appscale.tools'].__file__),
    'templates/appcontroller.cfg')


  # The amount of time to wait when waiting for all API services to start on
  # a machine.
  WAIT_TIME = 10


  # The message that is sent if we try to log into a VM as the root user but
  # root login isn't enabled yet.
  LOGIN_AS_UBUNTU_USER = 'Please login as the user "ubuntu" rather than ' + \
    'the user "root".'


  APPCONTROLLER_CRASHLOG_PATH = "/var/log/appscale/appcontroller_crashlog.txt"


  # The location on AppScale VMs where we should mount and unmount the
  # persistent disk.
  PERSISTENT_MOUNT_POINT = "/opt/appscale"


  # The location on AppScale VMs where Google App Engine applications should be
  # uploaded to.
  REMOTE_APP_DIR = "{0}/apps".format(PERSISTENT_MOUNT_POINT)


  # A regular expression that matches AppScale version numbers.
  VERSION_REGEX = "\A\d+\.\d+\.\d+\Z"


  # The directory on AppScale nodes used for storing configuration.
  CONFIG_DIR = '/etc/appscale'


  @classmethod
  def start_all_nodes(cls, options, count):
    """ Starts all nodes in the designated public cloud.

    Args:
      options: A Namespace that includes parameters passed in by the user that
        define non-placement-strategy-related deployment options (e.g., keypair
        names, security group names).
      count: A int, the number of nodes to spawn.
    Returns:
      The public IPs and instance IDs (dummy values in non-cloud deployments)
      corresponding to the nodes that were started.
    """
<<<<<<< HEAD
    if not options.infrastructure:
      return [], [], []

    instance_ids, public_ips, private_ips = cls.spawn_nodes_in_cloud(
      options, count=count)

    for instance_id, public_ip in zip(instance_ids, public_ips):
      try:
        cls.ensure_machine_is_compatible(public_ip, options.keyname,
          options.table, options.verbose)
      except AppScaleException as ase:
        # On failure shutdown the cloud instances, cleanup the keys, but only
        # if --test is not set.
        if options.infrastructure:
          if not options.test:
            try:
              cls.terminate_cloud_instance(instance_id, options)
            except Exception as tcie:
              AppScaleLogger.log("Error terminating instances: {0}"
                .format(str(tcie)))
          raise AppScaleException("{0} Please ensure that the "\
            "image {1} has AppScale {2} installed on it."
            .format(str(ase), options.machine, APPSCALE_VERSION))
        else:
          raise AppScaleException("{0} Please login to that machine and ensure "\
            "that AppScale {1} is installed on it."
            .format(str(ase), APPSCALE_VERSION))

      if options.scp:
        AppScaleLogger.log("Copying over local copy of AppScale from {0}".format(
          options.scp))
        cls.rsync_files(public_ip, options.keyname, options.scp, options.verbose)

=======
    instance_ids, public_ips, private_ips = cls.spawn_nodes_in_cloud(
      options, count=count)

>>>>>>> 7d3be4aa
    return instance_ids, public_ips, private_ips


  @classmethod
  def start_head_node(cls, options, my_id, node_layout):
    """Starts the first node in an AppScale deployment and instructs it to start
    API services on its own node, as well as the other nodes in the deployment.

    This includes spawning the first node in the deployment, copying over all
    deployment-specific files to it, and starting its AppController service.

    Args:
      options: A Namespace that includes parameters passed in by the user that
        define non-placement-strategy-related deployment options (e.g., keypair
        names, security group names).
      my_id: A str that is used to uniquely identify this AppScale deployment
        with the remote start application.
      node_layout: A NodeLayout that describes the placement strategy that
        should be used for this AppScale deployment.
    Returns:
      The public IP and instance ID (a dummy value in non-cloud deployments)
      corresponding to the node that was started.
    Raises:
      AppControllerException: If the AppController on the head node crashes.
        The message in this exception indicates why the crash occurred.
    """
    secret_key = LocalState.generate_secret_key(options.keyname)
    AppScaleLogger.verbose("Secret key is {0}".
                           format(secret_key), options.verbose)
<<<<<<< HEAD

    AppScaleLogger.log("Log in to your head node: ssh -i {0} root@{1}".format(
      LocalState.get_key_path_from_name(options.keyname),
      node_layout.head_node().public_ip))
=======
    head_node = node_layout.head_node().public_ip

    AppScaleLogger.log("Log in to your head node: ssh -i {0} root@{1}".format(
      LocalState.get_key_path_from_name(options.keyname), head_node))
>>>>>>> 7d3be4aa

    additional_params = {}
    if options.infrastructure:
      agent = InfrastructureAgentFactory.create_agent(options.infrastructure)
      params = agent.get_params_from_args(options)
      additional_params = {}

      if agent.PARAM_CREDENTIALS in params:
        additional_params = params[agent.PARAM_CREDENTIALS]

      if options.use_spot_instances:
        additional_params[agent.PARAM_SPOT_PRICE] = \
          str(params[agent.PARAM_SPOT_PRICE])

      if agent.PARAM_REGION in params:
        additional_params[agent.PARAM_REGION] = params[agent.PARAM_REGION]

<<<<<<< HEAD
    deployment_params = LocalState.generate_deployment_params(
      options, node_layout, additional_params)
    AppScaleLogger.verbose(str(LocalState.obscure_dict(deployment_params)),
                           options.verbose)
    AppScaleLogger.log("Head node successfully initialized at {0}.".
      format(node_layout.head_node().public_ip))
    AppScaleLogger.remote_log_tools_state(
      options, my_id, "started head node", APPSCALE_VERSION)
    time.sleep(10)  # gives machines in cloud extra time to boot up

    cls.copy_deployment_credentials(node_layout.head_node().public_ip, options)
    cls.run_user_commands(node_layout.head_node().public_ip,
                          options.user_commands, options.keyname,
                          options.verbose)
    cls.start_remote_appcontroller(node_layout.head_node().public_ip,
                                   options.keyname, options.verbose)

    acc = AppControllerClient(node_layout.head_node().public_ip, secret_key)
    try:
      layout = node_layout.to_list()
      acc.set_parameters(layout, deployment_params)
    except Exception as exception:
      AppScaleLogger.warn('Saw Exception while setting AC parameters: {0}' \
        .format(str(exception)))
      message = RemoteHelper.collect_appcontroller_crashlog(
        node_layout.head_node().public_ip, options.keyname, options.verbose)
=======
    time.sleep(10)  # gives machines in cloud extra time to boot up

    cls.copy_deployment_credentials(head_node, options)

    cls.run_user_commands(head_node, options.user_commands, options.keyname,
                          options.verbose)

    cls.start_remote_appcontroller(head_node, options.keyname, options.verbose)
    AppScaleLogger.log("Head node successfully initialized at {0}.".
                       format(head_node))
    AppScaleLogger.remote_log_tools_state(
      options, my_id, "started head node", APPSCALE_VERSION)

    # Construct serverside compatible parameters.
    deployment_params = LocalState.generate_deployment_params(
      options, node_layout, additional_params)
    AppScaleLogger.verbose(str(LocalState.obscure_dict(deployment_params)),
                           options.verbose)

    acc = AppControllerClient(head_node, secret_key)
    try:
      acc.set_parameters(node_layout.to_list(), deployment_params)
    except Exception as exception:
      AppScaleLogger.warn('Saw Exception while setting AC parameters: {0}'.
                          format(str(exception)))
      message = RemoteHelper.collect_appcontroller_crashlog(
        head_node, options.keyname, options.verbose)
>>>>>>> 7d3be4aa
      raise AppControllerException(message)


  @classmethod
  def spawn_nodes_in_cloud(cls, options, count=1):
    """Starts a single virtual machine in a cloud infrastructure.

    This method also prepares the virual machine for use by the AppScale Tools.
    Specifically, it enables root logins on the machine, enables SSH access,
    and copies the user's SSH key to that machine.

    Args:
      options: A Namespace that specifies the cloud infrastructure to use, as
        well as how to interact with that cloud.
      count: A int, the number of instances to start.
    Returns:
      The instance ID, public IP address, and private IP address of the machine
        that was started.
    """
    agent = InfrastructureAgentFactory.create_agent(options.infrastructure)
    params = agent.get_params_from_args(options)
    agent.configure_instance_security(params)
    instance_ids, public_ips, private_ips = agent.run_instances(count=count,
      parameters=params, security_configured=True)

    if options.static_ip:
      agent.associate_static_ip(params, instance_ids[0], options.static_ip)
      public_ips[0] = options.static_ip
      AppScaleLogger.log("Static IP associated with head node.")

    for public_ip in public_ips:
      cls.sleep_until_port_is_open(public_ip, cls.SSH_PORT, options.verbose)

    # Since GCE v1beta15, SSH keys don't immediately get injected to newly
    # spawned VMs. It takes around 30 seconds, so sleep a bit longer to be
    # sure.
    if options.infrastructure == 'gce':
      AppScaleLogger.log("Waiting for SSH keys to get injected in your "
        "machine(s).")
      time.sleep(60)

    for public_ip in public_ips:
      cls.enable_root_login(public_ip, options.keyname,
        options.infrastructure, options.verbose)
      cls.copy_ssh_keys_to_node(public_ip, options.keyname, options.verbose)
    return instance_ids, public_ips, private_ips


  @classmethod
  def sleep_until_port_is_open(cls, host, port, is_verbose):
    """Queries the given host to see if the named port is open, and if not,
    waits until it is.

    Args:
      host: A str representing the host whose port we should be querying.
      port: An int representing the port that should eventually be open.
      verbose: A bool that indicates if we should print failure messages to
        stdout (e.g., connection refused messages that can occur when we wait
        for services to come up).
    """
    sleep_time = 1
    while not cls.is_port_open(host, port, is_verbose):
      AppScaleLogger.verbose("Waiting {2} second(s) for {0}:{1} to open".\
        format(host, port, sleep_time), is_verbose)
      time.sleep(sleep_time)
      sleep_time = min(sleep_time * 2, 20)


  @classmethod
  def is_port_open(cls, host, port, is_verbose):
    """Queries the given host to see if the named port is open.

    Args:
      host: A str representing the host whose port we should be querying.
      port: An int representing the port that should eventually be open.
      verbose: A bool that indicates if we should print failure messages to
        stdout (e.g., connection refused messages that can occur when we wait
        for services to come up).
    Returns:
      True if the port is open, False otherwise.
    """
    try:
      sock = socket.socket()
      sock.connect((host, port))
      return True
    except Exception as exception:
      AppScaleLogger.verbose(str(exception), is_verbose)
      return False

  @classmethod
  def merge_authorized_keys(cls, host, keyname, user, is_verbose):
    """ Adds the contents of the user's authorized_keys file to the root's
    authorized_keys file.

    Args:
      host: A str representing the host to enable root logins on.
      keyname: A str representing the name of the SSH keypair to login with.
      user: A str representing the name of the user to login as.
      is_verbose: A bool indicating if we should print the command we execute to
        enable root login to stdout.
    """
    AppScaleLogger.log('Root login not enabled for {} - enabling it '
                       'now.'.format(host))

    create_root_keys = 'sudo touch /root/.ssh/authorized_keys'
    cls.ssh(host, keyname, create_root_keys, is_verbose, user=user)

    set_permissions = 'sudo chmod 600 /root/.ssh/authorized_keys'
    cls.ssh(host, keyname, set_permissions, is_verbose, user=user)

    temp_file = cls.ssh(host, keyname, 'mktemp', is_verbose, user=user)

    merge_to_tempfile = 'sudo sort -u ~/.ssh/authorized_keys '\
      '/root/.ssh/authorized_keys -o {}'.format(temp_file)
    cls.ssh(host, keyname, merge_to_tempfile, is_verbose, user=user)

    overwrite_root_keys = "sudo sed -n '/.*Please login/d; "\
      "w/root/.ssh/authorized_keys' {}".format(temp_file)
    cls.ssh(host, keyname, overwrite_root_keys, is_verbose, user=user)

    remove_tempfile = 'rm -f {0}'.format(temp_file)
    cls.ssh(host, keyname, remove_tempfile, is_verbose, user=user)
    return

  @classmethod
  def enable_root_login(cls, host, keyname, infrastructure, is_verbose):
    """Logs into the named host and alters its ssh configuration to enable the
    root user to directly log in.

    Args:
      host: A str representing the host to enable root logins on.
      keyname: A str representing the name of the SSH keypair to login with.
      infrastructure: A str representing the name of the cloud infrastructure
        we're running on.
      is_verbose: A bool indicating if we should print the command we execute to
        enable root login to stdout.
    """
    # First, see if we need to enable root login at all (some VMs have it
    # already enabled).
    try:
      if infrastructure == "azure":
        cls.merge_authorized_keys(host, keyname, 'azureuser', is_verbose)
      output = cls.ssh(host, keyname, 'ls', is_verbose, user='root')
    except ShellException as exception:
      # Google Compute Engine creates a user with the same name as the currently
      # logged-in user, so log in as that user to enable root login.
      if infrastructure == "gce":
        cls.merge_authorized_keys(host, keyname, getpass.getuser(),
          is_verbose)
        return
      else:
        raise exception

    # Amazon EC2 rejects a root login request and tells the user to log in as
    # the ubuntu user, so do that to enable root login.
    if re.search(cls.LOGIN_AS_UBUNTU_USER, output):
      cls.merge_authorized_keys(host, keyname, 'ubuntu', is_verbose)
    else:
      AppScaleLogger.log("Root login already enabled for {}.".format(host))


  @classmethod
  def ssh(cls, host, keyname, command, is_verbose, user='root',
            num_retries=LocalState.DEFAULT_NUM_RETRIES):
    """Logs into the named host and executes the given command.

    Args:
      host: A str representing the machine that we should log into.
      keyname: A str representing the name of the SSH keypair to log in with.
      command: A str representing what to execute on the remote host.
      is_verbose: A bool indicating if we should print the ssh command to
        stdout.
      user: A str representing the user to log in as.
    Returns:
      A str representing the standard output of the remote command and a str
        representing the standard error of the remote command.
    """
    ssh_key = LocalState.get_key_path_from_name(keyname)
    return LocalState.shell("ssh -F /dev/null -i {0} {1} {2}@{3} bash".format(
      ssh_key, cls.SSH_OPTIONS, user, host),
      is_verbose, num_retries, stdin=command)


  @classmethod
  def scp(cls, host, keyname, source, dest, is_verbose, user='root',
    num_retries=LocalState.DEFAULT_NUM_RETRIES):
    """Securely copies a file from this machine to the named machine.

    Args:
      host: A str representing the machine that we should log into.
      keyname: A str representing the name of the SSH keypair to log in with.
      source: A str representing the path on the local machine where the
        file should be copied from.
      dest: A str representing the path on the remote machine where the file
        should be copied to.
      is_verbose: A bool that indicates if we should print the scp command to
        stdout.
      user: A str representing the user to log in as.
    Returns:
      A str representing the standard output of the secure copy and a str
        representing the standard error of the secure copy.
    """
    ssh_key = LocalState.get_key_path_from_name(keyname)
    return LocalState.shell("scp -r -i {0} {1} {2} {3}@{4}:{5}".format(ssh_key,
      cls.SSH_OPTIONS, source, user, host, dest), is_verbose, num_retries)


  @classmethod
  def scp_remote_to_local(cls, host, keyname, source, dest, is_verbose,
    user='root'):
    """Securely copies a file from a remote machine to this machine.

    Args:
      host: A str representing the machine that we should log into.
      keyname: A str representing the name of the SSH keypair to log in with.
      source: A str representing the path on the remote machine where the
        file should be copied from.
      dest: A str representing the path on the local machine where the file
        should be copied to.
      is_verbose: A bool that indicates if we should print the scp command to
        stdout.
      user: A str representing the user to log in as.
    Returns:
      A str representing the standard output of the secure copy and a str
        representing the standard error of the secure copy.
    """
    ssh_key = LocalState.get_key_path_from_name(keyname)
    return LocalState.shell("scp -r -i {0} {1} {2}@{3}:{4} {5}".format(ssh_key,
      cls.SSH_OPTIONS, user, host, source, dest), is_verbose)


  @classmethod
  def copy_ssh_keys_to_node(cls, host, keyname, is_verbose):
    """Sets the given SSH keypair as the default key for the named host,
    enabling it to log into other machines in the AppScale deployment without
    being prompted for a password or explicitly requiring the key to be
    provided.

    Args:
      host: A str representing the machine that we should log into.
      keyname: A str representing the name of the SSH keypair to log in with.
      is_verbose: A bool that indicates if we should print the SCP commands
        needed to copy the SSH keys over to stdout.
    """
    ssh_key = LocalState.get_key_path_from_name(keyname)
    cls.scp(host, keyname, ssh_key, '/root/.ssh/id_dsa', is_verbose)
    cls.scp(host, keyname, ssh_key, '/root/.ssh/id_rsa', is_verbose)
    cls.scp(host, keyname, ssh_key, '/root/.appscale/{0}.key'.format(keyname),
      is_verbose)


  @classmethod
  def ensure_machines_are_compatible(cls, options, node_layout):
    """Verifies that all nodes have AppScale installed on it.

    Args:
      options: A Namespace that has fields for each parameter that can be
        passed in via the command-line interface.
      node_layout: A NodeLayout that describes the placement strategy that
        should be used for this AppScale deployment.
    Raises:
      AppScaleException: If the specified host does not have AppScale installed,
        or has the wrong version of AppScale installed.
    """
    for node in node_layout.nodes:
      try:
        RemoteHelper.ensure_machine_is_compatible(
          node.public_ip, options.keyname, options.verbose)
      except AppScaleException as ase:
        if options.infrastructure:
          if not options.test:
            try:
              RemoteHelper.terminate_cloud_instance(node.instance_id, options)
            except Exception as tcie:
              AppScaleLogger.log("Error terminating instance {ip}: "
                                 "{exception}".format(ip=node.public_ip,
                                                      exception=str(tcie)))
            abort_msg = "{exception} Please ensure that image {image} has " \
                        "AppScale {version} installed on it.".\
                        format(exception=str(ase), image=options.machine,
                               version= APPSCALE_VERSION)
          else:
            AppScaleLogger.warn("In test mode: Instance(s) not terminated!")
            abort_msg = "{exception} Please ensure that instance {ip} of " \
                        "{image} has AppScale {version} installed on it.".\
                        format(exception=str(ase), ip=node.public_ip,
                               image=options.machine, version=APPSCALE_VERSION)
        else:
          abort_msg = "{exception} Please ensure that {ip} has AppScale " \
                      "{version} installed on it.".\
                      format(exception=str(ase), ip=node.public_ip,
                             version=APPSCALE_VERSION)
        raise AppScaleException(abort_msg)


  @classmethod
  def ensure_machine_is_compatible(cls, host, keyname, is_verbose):
    """Verifies that the specified host has AppScale installed on it.

    This also validates that the host has the right version of AppScale
    installed on it.

    Args:
      host: A str representing the host that may or may not be
        AppScale-compatible.
      keyname: A str representing the SSH keypair name that can log into the
        named host.
      is_verbose: A bool that indicates if we should print the commands we
        execute to validate the machine to stdout.
    Raises:
      AppScaleException: If the specified host does not have AppScale installed,
        or has the wrong version of AppScale installed.
    """
    # First, make sure the image is an AppScale image.
    remote_version = cls.get_host_appscale_version(host, keyname, is_verbose)
    if not remote_version:
      raise AppScaleException("The machine at {0} does not have " \
        "AppScale installed.".format(host))

    # Make sure the remote version is compatible with the tools version.
    reduced_version = '.'.join(x for x in remote_version.split('.')[:2])
    if not APPSCALE_VERSION.startswith(reduced_version):
      raise AppScaleException("The machine at {0} has AppScale {1} installed,"
        " but you are trying to use it with version {2} of the AppScale "
        "Tools. Please use the same version of the AppScale Tools that the "
        "host machine runs.".format(host, remote_version, APPSCALE_VERSION))


  @classmethod
  def does_host_have_location(cls, host, keyname, location, is_verbose):
    """Logs into the specified host with the given keyname and checks to see if
    the named directory exists there.

    Args:
      host: A str representing a host that should be accessible from this
        machine.
      keyname: A str representing the name of the SSH keypair that can log into
        the specified machine.
      location: The path on the remote filesystem that we should be checking
        for.
      is_verbose: A bool that indicates if we should print the command we
        execute to check the remote host's location to stdout.
    Returns:
      True if the remote host has a file or directory at the specified location,
        False otherwise.
    """
    try:
      cls.ssh(host, keyname, 'ls {0}'.format(location), is_verbose)
      return True
    except ShellException:
      return False


  @classmethod
  def get_host_appscale_version(cls, host, keyname, is_verbose):
    """Logs into the specified host with the given keyname and checks to see
    what version of AppScale is installed there.

    Args:
      host: A str representing a host that should be accessible from this
        machine.
      keyname: A str representing the name of the SSH keypair that can log into
        the specified machine.
      is_verbose: A bool that indicates if we should print the command we
        execute to check the remote host's location to stdout.
    Returns:
      A str containing the version of AppScale installed on host, or None if
      (1) AppScale isn't installed on host, or (2) host has more than one
      version of AppScale installed.
    """
    remote_version_file = '{}/{}'.format(cls.CONFIG_DIR, 'VERSION')
    try:
      version_output = cls.ssh(
        host, keyname, 'cat {}'.format(remote_version_file), is_verbose)
    except ShellException:
      return None
    version = version_output.split('AppScale version')[1].strip()
    return version


  @classmethod
  def rsync_files(cls, host, keyname, local_appscale_dir, is_verbose):
    """Copies over an AppScale source directory from this machine to the
    specified host.

    Args:
      host: A str representing a host that should be accessible from this
        machine.
      keyname: A str representing the name of the SSH keypair that can log into
        the specified machine.
      local_appscale_dir: A str representing the path on the local filesystem
        where the AppScale source to copy over can be found.
      is_verbose: A bool that indicates if we should print the rsync commands
        we exec to stdout.
    Raises:
      BadConfigurationException: If local_appscale_dir does not exist locally,
        or if any of the standard AppScale module folders do not exist.
    """
    ssh_key = LocalState.get_key_path_from_name(keyname)
    local_path = os.path.expanduser(local_appscale_dir)
    if not os.path.exists(local_path):
      raise BadConfigurationException("The location you specified to copy " \
        "from, {0}, doesn't exist.".format(local_path))
    LocalState.shell("rsync -e 'ssh -i {0} {1}' -arv "
      "--exclude='AppDB/logs/*' " \
      "--exclude='AppDB/cassandra/cassandra/*' " \
      "{2}/* root@{3}:/root/appscale/".format(ssh_key, cls.SSH_OPTIONS,
      local_path, host), is_verbose)

  @classmethod
  def copy_deployment_credentials(cls, host, options):
    """Copies credentials needed to start the AppController and have it create
    other instances (in cloud deployments).

    Args:
      host: A str representing the machine (reachable from this computer) to
        copy our deployment credentials to.
      options: A Namespace that indicates which SSH keypair to use, and whether
        or not we are running in a cloud infrastructure.
    """
    local_secret_key = LocalState.get_secret_key_location(options.keyname)
    cls.scp(host, options.keyname, local_secret_key,
      '{}/secret.key'.format(cls.CONFIG_DIR), options.verbose)

    local_ssh_key = LocalState.get_key_path_from_name(options.keyname)
    cls.scp(host, options.keyname, local_ssh_key,
      '{}/ssh.key'.format(cls.CONFIG_DIR), options.verbose)

    LocalState.generate_ssl_cert(options.keyname, options.verbose)

    local_cert = LocalState.get_certificate_location(options.keyname)
    cls.scp(host, options.keyname, local_cert,
      '{}/certs/mycert.pem'.format(cls.CONFIG_DIR), options.verbose)

    local_private_key = LocalState.get_private_key_location(options.keyname)
    cls.scp(host, options.keyname, local_private_key,
      '{}/certs/mykey.pem'.format(cls.CONFIG_DIR), options.verbose)

    hash_id = subprocess.Popen(["openssl", "x509", "-hash", "-noout", "-in",
      LocalState.get_certificate_location(options.keyname)],
      stdout=subprocess.PIPE).communicate()[0]
    symlink_cert = 'ln -fs {}/certs/mycert.pem /etc/ssl/certs/{}.0'.\
      format(cls.CONFIG_DIR, hash_id.rstrip())
    cls.ssh(host, options.keyname, symlink_cert, options.verbose)

    # In Google Compute Engine, we also need to copy over our client_secrets
    # file and the OAuth2 file that the user has approved for use with their
    # credentials, otherwise the AppScale VMs won't be able to interact with
    # GCE.
    if options.infrastructure and options.infrastructure == 'gce':
      secrets_location = LocalState.get_client_secrets_location(options.keyname)
      if not os.path.exists(secrets_location):
        raise AppScaleException('{} does not exist.'.format(secrets_location))
      secrets_type = GCEAgent.get_secrets_type(secrets_location)
      cls.scp(host, options.keyname, secrets_location,
        '{}/client_secrets.json'.format(cls.CONFIG_DIR), options.verbose)
      if secrets_type == CredentialTypes.OAUTH:
        local_oauth = LocalState.get_oauth2_storage_location(options.keyname)
        cls.scp(host, options.keyname, local_oauth,
          '{}/oauth2.dat'.format(cls.CONFIG_DIR), options.verbose)

  @classmethod
  def run_user_commands(cls, host, commands, keyname, is_verbose):
    """Runs any commands specified by the user before the AppController is
    started.

    Args:
      host: A str representing the host to start the AppController on.
      commands: A list of strs, where each str is a command that will be
        executed on the remote machine.
      keyname: A str representing the name of the SSH keypair that can log into
        the specified host.
      is_verbose: A bool that indicates if we should print the commands needed
        to start the AppController to stdout.
    """
    if commands:
      AppScaleLogger.log("Running user-specified commands at {0}".format(host))

    for command in commands:
      cls.ssh(host, keyname, command, is_verbose)


  @classmethod
  def start_remote_appcontroller(cls, host, keyname, is_verbose):
    """Starts the AppController daemon on the specified host.

    Args:
      host: A str representing the host to start the AppController on.
      keyname: A str representing the name of the SSH keypair that can log into
        the specified host.
      is_verbose: A bool that indicates if we should print the commands needed
        to start the AppController to stdout.
    """
    AppScaleLogger.log("Starting AppController at {0}".format(host))

    # Remove any previous state. TODO: Don't do this with the tools.
    cls.ssh(host, keyname,
      'rm -rf {}/appcontroller-state.json'.format(cls.CONFIG_DIR), is_verbose)

    # Remove any monit configuration files from previous AppScale deployments.
    cls.ssh(host, keyname, 'rm -rf /etc/monit/conf.d/appscale-*.cfg', is_verbose)

    # Copy over the config file that indicates how the AppController should be
    # started up.
    cls.scp(host, keyname, cls.MONIT_APPCONTROLLER_CONFIG_FILE,
      '/etc/monit/conf.d/appscale-controller-17443.cfg', is_verbose)

    # Start up monit.
    cls.ssh(host, keyname, 'monit quit; ', is_verbose)
    cls.ssh(host, keyname, 'service monit start', is_verbose)
    time.sleep(1)

    # Start the AppController.
    cls.ssh(host, keyname, 'monit start -g controller', is_verbose)
    time.sleep(1)

    AppScaleLogger.log("Please wait for the AppController to finish " + \
      "pre-processing tasks.")

    cls.sleep_until_port_is_open(host, AppControllerClient.PORT, is_verbose)


  @classmethod
  def copy_local_metadata(cls, host, keyname, is_verbose):
    """Copies the locations.yaml and locations.json files found locally (which
    contain metadata about this AppScale deployment) to the specified host.

    Args:
      host: The machine that we should copy the metadata files to.
      keyname: The name of the SSH keypair that we can use to log into the given
        host.
      is_verbose: A bool that indicates if we should print the SCP commands we
        exec to stdout.
    """
    # and copy the json file if the tools on that box wants to use it
    cls.scp(host, keyname, LocalState.get_locations_json_location(keyname),
      '/root/.appscale/locations-{0}.json'.format(keyname), is_verbose)

    # and copy the secret file if the tools on that box wants to use it
    cls.scp(host, keyname, LocalState.get_secret_key_location(keyname),
      '/root/.appscale/', is_verbose)


  @classmethod
  def create_user_accounts(cls, email, password, public_ip, keyname):
    """Registers two new user accounts with the UserAppServer.

    One account is the standard account that users log in with (via their
    e-mail address. The other is their XMPP account, so that they can log into
    any jabber-compatible service and send XMPP messages to their application
    (and receive them).

    Args:
      email: The e-mail address that should be registered for the user's
        standard account.
      password: The password that should be used for both the standard and XMPP
        accounts.
      public_ip: The location where the AppController can be found.
      keyname: The name of the SSH keypair used for this AppScale deployment.
    """
    acc = AppControllerClient(public_ip, LocalState.get_secret_key(keyname))

    # first, create the standard account
    encrypted_pass = LocalState.encrypt_password(email, password)
    if acc.does_user_exist(email):
      AppScaleLogger.log("User {0} already exists, so not creating it again.".
        format(email))
    else:
      acc.create_user(email, encrypted_pass)

    # next, create the XMPP account. if the user's e-mail is a@a.a, then that
    # means their XMPP account name is a@login_ip
    username_regex = re.compile('\A(.*)@')
    username = username_regex.match(email).groups()[0]
    xmpp_user = "{0}@{1}".format(username, LocalState.get_login_host(keyname))
    xmpp_pass = LocalState.encrypt_password(xmpp_user, password)

    if acc.does_user_exist(xmpp_user):
      AppScaleLogger.log(
        "XMPP User {0} already exists, so not creating it again.".
        format(xmpp_user))
    else:
      acc.create_user(xmpp_user, xmpp_pass)
    AppScaleLogger.log("Your XMPP username is {0}".format(xmpp_user))


  @classmethod
  def wait_for_machines_to_finish_loading(cls, host, keyname):
    """Queries all of the AppControllers in this AppScale deployment to see if
    they have started all of the API services on their machine, and if not,
    waits until they have.

    Args:
      host: The location where an AppController can be found, who will then have
        the locations of all the other AppControllers in this AppScale
        deployment.
      keyname: The name of the SSH keypair used for this AppScale deployment.
    """
    acc = AppControllerClient(host, LocalState.get_secret_key(keyname))
    all_ips = acc.get_all_public_ips()

    for ip in all_ips:
      while True:
        acc = AppControllerClient(ip, LocalState.get_secret_key(keyname))
        if acc.is_initialized():
          break
        else:
          time.sleep(cls.WAIT_TIME)


  @classmethod
  def terminate_cloud_instance(cls, instance_id, options):
    """ Powers off a single instance in the currently AppScale deployment and
    cleans up AppScale metadata from the local filesystem.

    Args:
      instance_id: A str containing the instance id that should be terminated.
      options: A Namespace containing the credentials necessary to terminate
        the named instance.
    """
    AppScaleLogger.log("About to terminate instance {0}".format(instance_id))
    agent = InfrastructureAgentFactory.create_agent(options.infrastructure)
    params = agent.get_params_from_args(options)
    params['IS_VERBOSE'] = options.verbose
    params[agent.PARAM_INSTANCE_IDS] = [instance_id]
    agent.terminate_instances(params)
    agent.cleanup_state(params)
    os.remove(LocalState.get_secret_key_location(options.keyname))


  @classmethod
  def terminate_cloud_infrastructure(cls, keyname, is_verbose):
    """Powers off all machines in the currently running AppScale deployment.

    Args:
      keyname: The name of the SSH keypair used for this AppScale deployment.
      is_verbose: A bool that indicates if we should print the commands executed
        to stdout.
    """
    AppScaleLogger.log("About to terminate instances spawned with keyname {0}".
                       format(keyname))
    # This sleep is here to allow a moment for user to Ctrl-C
    time.sleep(2)

    # get all the instance IDs for machines in our deployment
    agent = InfrastructureAgentFactory.create_agent(
      LocalState.get_infrastructure(keyname))
    params = agent.get_params_from_yaml(keyname)
    params['IS_VERBOSE'] = is_verbose

    # We want to terminate also the pending instances.
    pending = True
    _, _, instance_ids = agent.describe_instances(params, pending=pending)

    # If using persistent disks, unmount them and detach them before we blow
    # away the instances.
    cls.terminate_virtualized_cluster(keyname, is_verbose)
    nodes = LocalState.get_local_nodes_info(keyname)
    for node in nodes:
      if node.get('disk'):
        AppScaleLogger.log("Unmounting persistent disk at {0}".
                           format(node['public_ip']))
        cls.unmount_persistent_disk(node['public_ip'], keyname, is_verbose)
        agent.detach_disk(params, node['disk'], node['instance_id'])

    # terminate all the machines
    params[agent.PARAM_INSTANCE_IDS] = instance_ids
    agent.terminate_instances(params)

    # delete the keyname and group
    agent.cleanup_state(params)


  @classmethod
  def unmount_persistent_disk(cls, host, keyname, is_verbose):
    """Unmounts the persistent disk that was previously mounted on the named
    machine.

    Args:
      host: A str that names the IP address or FQDN where the machine whose
        disk needs to be unmounted can be found.
      keyname: The name of the SSH keypair used for this AppScale deployment.
      is_verbose: A bool that indicates if we should print the commands executed
        to stdout.
    """
    try:
      remote_output = cls.ssh(host, keyname, 'umount {0}'.format(
        cls.PERSISTENT_MOUNT_POINT), is_verbose)
      AppScaleLogger.verbose(remote_output, is_verbose)
    except ShellException:
      pass


  @classmethod
  def terminate_virtualized_cluster(cls, keyname, is_verbose):
    """Stops all API services running on all nodes in the currently running
    AppScale deployment.

    Args:
      keyname: The name of the SSH keypair used for this AppScale deployment.
      is_verbose: A bool that indicates if we should print the commands executed
        to stdout.
    """
    AppScaleLogger.log("Terminating instances in a virtualized cluster with "
                       "keyname {0}".format(keyname))
    time.sleep(2)

    shadow_host = LocalState.get_host_with_role(keyname, 'shadow')
    acc = AppControllerClient(shadow_host, LocalState.get_secret_key(keyname))

    try:
      all_ips = acc.get_all_public_ips()
    except Exception as exception:
      AppScaleLogger.warn('Saw Exception while getting deployments IPs {0}'.
                          format(str(exception)))
      all_ips = LocalState.get_all_public_ips(keyname)

    threads = []
    for ip in all_ips:
      thread = threading.Thread(target=cls.stop_remote_appcontroller, args=(ip,
        keyname, is_verbose))
      thread.start()
      threads.append(thread)

    for thread in threads:
      thread.join()

    boxes_shut_down = 0
    is_running_regex = re.compile("appscale-controller stop")
    for ip in all_ips:
      AppScaleLogger.log("Shutting down AppScale API services at {0}".
                         format(ip))
      while True:
        remote_output = cls.ssh(ip, keyname, 'ps x', is_verbose)
        AppScaleLogger.verbose(remote_output, is_verbose)
        if not is_running_regex.match(remote_output):
          break
        time.sleep(0.3)
      boxes_shut_down += 1

    if boxes_shut_down != len(all_ips):
      raise AppScaleException("Couldn't terminate your AppScale deployment on"
                              " all machines - please do so manually.")

    AppScaleLogger.log("Terminated AppScale on {0} machines.".
                       format(boxes_shut_down))


  @classmethod
  def stop_remote_appcontroller(cls, host, keyname, is_verbose):
    """Stops the AppController daemon on the specified host.

    Tries the stop command twice, just to make sure that the AppController gets
    the message.

    Args:
      host: The location of the AppController to stop.
      keyname: The name of the SSH keypair used for this AppScale deployment.
      is_verbose: A bool that indicates if we should print the stop commands we
        exec to stdout.
    """
    cls.ssh(host, keyname, 'ruby /root/appscale/AppController/terminate.rb',
            is_verbose)


  @classmethod
  def copy_app_to_host(cls, app_location, keyname, is_verbose):
    """Copies the given application to a machine running the Login service
    within an AppScale deployment.

    Args:
      app_location: The location on the local filesystem where the application
        can be found.
      keyname: The name of the SSH keypair that uniquely identifies this
        AppScale deployment.
      is_verbose: A bool that indicates if we should print the commands we exec
        to copy the app to the remote host to stdout.

    Returns:
      A str corresponding to the location on the remote filesystem where the
        application was copied to.
    """
    app_id = AppEngineHelper.get_app_id_from_app_config(app_location)

    AppScaleLogger.log("Tarring application")
    rand = str(uuid.uuid4()).replace('-', '')[:8]
    local_tarred_app = "{0}/appscale-app-{1}-{2}.tar.gz".\
      format(tempfile.gettempdir(), app_id, rand)
    cmd = "cd '{0}' && COPYFILE_DISABLE=1 tar -czhf {1} --exclude='*.pyc' *".\
      format(app_location, local_tarred_app)
    LocalState.shell(cmd, is_verbose)

    AppScaleLogger.log("Copying over application")
    remote_app_tar = "{0}/{1}.tar.gz".format(cls.REMOTE_APP_DIR, app_id)
    cls.scp(LocalState.get_login_host(keyname), keyname, local_tarred_app,
            remote_app_tar, is_verbose)

    AppScaleLogger.verbose("Removing local copy of tarred application",
                           is_verbose)
    os.remove(local_tarred_app)
    return remote_app_tar


  @classmethod
  def collect_appcontroller_crashlog(cls, host, keyname, is_verbose):
    """ Reads the crashlog that the AppController writes on its own machine
    indicating why it crashed, so that we can pass this information on to the
    user.

    Args:
      host: A str indicating the FQDN or IP address where the crashed
        AppController can be found.
      keyname: The name of the SSH keypair that uniquely identifies this
        AppScale deployment.
      is_verbose: A bool that indicates if we should print the commands we exec
        to get the crashlog info.

    Returns:
      A str corresponding to the message that indicates why the AppController
        crashed.
    """
    try:
      local_crashlog = "{0}/appcontroller-log-{1}".format(
        tempfile.gettempdir(), uuid.uuid4())
      cls.scp_remote_to_local(host, keyname, cls.APPCONTROLLER_CRASHLOG_PATH,
        local_crashlog, is_verbose)
      with open(local_crashlog, 'r') as file_handle:
        message = "AppController at {0} crashed because: {1}".format(host,
          file_handle.read())
      os.remove(local_crashlog)
    except ShellException:
      message = "AppController at {0} crashed for reasons unknown.".format(host)

    return message

  @classmethod
  def get_command_output_from_remote(cls, host, command, keyname, user='root',
                                     shell=False):
    """ Get the file from the location in the remote and passes the contents.

    Args:
      host: A str representing the machine that we should log into.
      command: A str representing the command to run on the remote machine.
      user: A str representing the user to log in as.
    """
    user_login = user + '@' + host
    key_path = LocalState.get_key_path_from_name(keyname)
    return subprocess.Popen(['ssh', '-i', key_path, user_login, command],
                            shell, stdout=subprocess.PIPE)
<|MERGE_RESOLUTION|>--- conflicted
+++ resolved
@@ -103,45 +103,9 @@
       The public IPs and instance IDs (dummy values in non-cloud deployments)
       corresponding to the nodes that were started.
     """
-<<<<<<< HEAD
-    if not options.infrastructure:
-      return [], [], []
-
     instance_ids, public_ips, private_ips = cls.spawn_nodes_in_cloud(
       options, count=count)
 
-    for instance_id, public_ip in zip(instance_ids, public_ips):
-      try:
-        cls.ensure_machine_is_compatible(public_ip, options.keyname,
-          options.table, options.verbose)
-      except AppScaleException as ase:
-        # On failure shutdown the cloud instances, cleanup the keys, but only
-        # if --test is not set.
-        if options.infrastructure:
-          if not options.test:
-            try:
-              cls.terminate_cloud_instance(instance_id, options)
-            except Exception as tcie:
-              AppScaleLogger.log("Error terminating instances: {0}"
-                .format(str(tcie)))
-          raise AppScaleException("{0} Please ensure that the "\
-            "image {1} has AppScale {2} installed on it."
-            .format(str(ase), options.machine, APPSCALE_VERSION))
-        else:
-          raise AppScaleException("{0} Please login to that machine and ensure "\
-            "that AppScale {1} is installed on it."
-            .format(str(ase), APPSCALE_VERSION))
-
-      if options.scp:
-        AppScaleLogger.log("Copying over local copy of AppScale from {0}".format(
-          options.scp))
-        cls.rsync_files(public_ip, options.keyname, options.scp, options.verbose)
-
-=======
-    instance_ids, public_ips, private_ips = cls.spawn_nodes_in_cloud(
-      options, count=count)
-
->>>>>>> 7d3be4aa
     return instance_ids, public_ips, private_ips
 
 
@@ -171,17 +135,10 @@
     secret_key = LocalState.generate_secret_key(options.keyname)
     AppScaleLogger.verbose("Secret key is {0}".
                            format(secret_key), options.verbose)
-<<<<<<< HEAD
-
-    AppScaleLogger.log("Log in to your head node: ssh -i {0} root@{1}".format(
-      LocalState.get_key_path_from_name(options.keyname),
-      node_layout.head_node().public_ip))
-=======
     head_node = node_layout.head_node().public_ip
 
     AppScaleLogger.log("Log in to your head node: ssh -i {0} root@{1}".format(
       LocalState.get_key_path_from_name(options.keyname), head_node))
->>>>>>> 7d3be4aa
 
     additional_params = {}
     if options.infrastructure:
@@ -199,34 +156,6 @@
       if agent.PARAM_REGION in params:
         additional_params[agent.PARAM_REGION] = params[agent.PARAM_REGION]
 
-<<<<<<< HEAD
-    deployment_params = LocalState.generate_deployment_params(
-      options, node_layout, additional_params)
-    AppScaleLogger.verbose(str(LocalState.obscure_dict(deployment_params)),
-                           options.verbose)
-    AppScaleLogger.log("Head node successfully initialized at {0}.".
-      format(node_layout.head_node().public_ip))
-    AppScaleLogger.remote_log_tools_state(
-      options, my_id, "started head node", APPSCALE_VERSION)
-    time.sleep(10)  # gives machines in cloud extra time to boot up
-
-    cls.copy_deployment_credentials(node_layout.head_node().public_ip, options)
-    cls.run_user_commands(node_layout.head_node().public_ip,
-                          options.user_commands, options.keyname,
-                          options.verbose)
-    cls.start_remote_appcontroller(node_layout.head_node().public_ip,
-                                   options.keyname, options.verbose)
-
-    acc = AppControllerClient(node_layout.head_node().public_ip, secret_key)
-    try:
-      layout = node_layout.to_list()
-      acc.set_parameters(layout, deployment_params)
-    except Exception as exception:
-      AppScaleLogger.warn('Saw Exception while setting AC parameters: {0}' \
-        .format(str(exception)))
-      message = RemoteHelper.collect_appcontroller_crashlog(
-        node_layout.head_node().public_ip, options.keyname, options.verbose)
-=======
     time.sleep(10)  # gives machines in cloud extra time to boot up
 
     cls.copy_deployment_credentials(head_node, options)
@@ -254,7 +183,6 @@
                           format(str(exception)))
       message = RemoteHelper.collect_appcontroller_crashlog(
         head_node, options.keyname, options.verbose)
->>>>>>> 7d3be4aa
       raise AppControllerException(message)
 
 
