#!/usr/bin/env python


# General-purpose Python library imports
import getpass
import os
import re
import socket
import subprocess
import sys
import threading
import tempfile
import time
import uuid


# AppScale-specific imports
from agents.factory import InfrastructureAgentFactory
from appcontroller_client import AppControllerClient
from appengine_helper import AppEngineHelper
from appscale_logger import AppScaleLogger
from custom_exceptions import AppControllerException
from custom_exceptions import AppScaleException
from custom_exceptions import BadConfigurationException
from custom_exceptions import ShellException
from custom_exceptions import TimeoutException
from agents.gce_agent import CredentialTypes
from agents.gce_agent import GCEAgent
from local_state import APPSCALE_VERSION
from local_state import LocalState


class RemoteHelper(object):
  """RemoteHelper provides a simple interface to interact with other machines
  (typically, AppScale virtual machines).

  This includes the ability to start services on remote machines and copy files
  to them.
  """


  # The port the AppDashboard runs on, by default.
  APP_DASHBOARD_PORT = 1080


  # The default port that the ssh daemon runs on.
  SSH_PORT = 22


  # The options that should be used when making ssh and scp calls.
  SSH_OPTIONS = "-o LogLevel=quiet -o NumberOfPasswordPrompts=0 " + \
    "-o StrictHostkeyChecking=no -o UserKnownHostsFile=/dev/null"


  # The location on the local filesystem where a monit configuration file can
  # be found that can be used to start the AppController service.
  MONIT_APPCONTROLLER_CONFIG_FILE = os.path.join(
    os.path.dirname(sys.modules['appscale.tools'].__file__),
    'templates/appcontroller.cfg')


  # The amount of time to wait when waiting for all API services to start on
  # a machine.
  WAIT_TIME = 10


  # The max amount of time to wait for a port to open.
  MAX_WAIT_TIME = 15 * 60


  # The message that is sent if we try to log into a VM as the root user but
  # root login isn't enabled yet.
  LOGIN_AS_UBUNTU_USER = 'Please login as the user "ubuntu" rather than ' + \
    'the user "root".'


  APPCONTROLLER_CRASHLOG_PATH = "/var/log/appscale/appcontroller_crashlog.txt"


  # The location on AppScale VMs where we should mount and unmount the
  # persistent disk.
  PERSISTENT_MOUNT_POINT = "/opt/appscale"


  # The location on AppScale VMs where Google App Engine applications should be
  # uploaded to.
  REMOTE_APP_DIR = "{0}/apps".format(PERSISTENT_MOUNT_POINT)


  # A regular expression that matches AppScale version numbers.
  VERSION_REGEX = "\A\d+\.\d+\.\d+\Z"


  # The directory on AppScale nodes used for storing configuration.
  CONFIG_DIR = '/etc/appscale'


  @classmethod
  def start_all_nodes(cls, options, count):
    """ Starts all nodes in the designated public cloud.

    Args:
      options: A Namespace that includes parameters passed in by the user that
        define non-placement-strategy-related deployment options (e.g., keypair
        names, security group names).
      count: A int, the number of nodes to spawn.
    Returns:
      The public IPs and instance IDs (dummy values in non-cloud deployments)
      corresponding to the nodes that were started.
    """
    instance_ids, public_ips, private_ips = cls.spawn_nodes_in_cloud(
      options, count=count)

    return instance_ids, public_ips, private_ips

  @classmethod
  def enable_root_ssh(cls, options, public_ip):
    """Enables root logins and SSH access on the machine
    and copies the user's SSH key to the head node. On the tools side this
    should only be used for the "head node" since the server does this for all
    other nodes.

    Args:
      options: A Namespace that specifies the cloud infrastructure to use, as
        well as how to interact with that cloud.
      public_ip: The IP address of the machine.
    """
    AppScaleLogger.log("Enabling root ssh on {0}".format(public_ip))
    cls.sleep_until_port_is_open(public_ip, cls.SSH_PORT, options.verbose)

    cls.enable_root_login(public_ip, options.keyname, options.infrastructure,
                          options.verbose)
    cls.copy_ssh_keys_to_node(public_ip, options.keyname, options.verbose)

  @classmethod
  def start_head_node(cls, options, my_id, node_layout):
    """Starts the first node in an AppScale deployment and instructs it to start
    API services on its own node, as well as the other nodes in the deployment.

    This includes spawning the first node in the deployment, copying over all
    deployment-specific files to it, and starting its AppController service.

    Args:
      options: A Namespace that includes parameters passed in by the user that
        define non-placement-strategy-related deployment options (e.g., keypair
        names, security group names).
      my_id: A str that is used to uniquely identify this AppScale deployment
        with the remote start application.
      node_layout: A NodeLayout that describes the placement strategy that
        should be used for this AppScale deployment.
    Returns:
      The public IP and instance ID (a dummy value in non-cloud deployments)
      corresponding to the node that was started.
    Raises:
      AppScaleException: If the AppController on the head node crashes.
        The message in this exception indicates why the crash occurred.
    """
    secret_key = LocalState.generate_secret_key(options.keyname)
    AppScaleLogger.verbose("Secret key is {0}".
                           format(secret_key), options.verbose)
    head_node = node_layout.head_node().public_ip

    AppScaleLogger.log("Log in to your head node: ssh -i {0} root@{1}".format(
      LocalState.get_key_path_from_name(options.keyname), head_node))

    additional_params = {}
    if options.infrastructure:
      agent = InfrastructureAgentFactory.create_agent(options.infrastructure)
      params = agent.get_params_from_args(options)
      additional_params = {}

      if agent.PARAM_CREDENTIALS in params:
        additional_params = params[agent.PARAM_CREDENTIALS]

      if options.use_spot_instances:
        additional_params[agent.PARAM_SPOT_PRICE] = \
          str(params[agent.PARAM_SPOT_PRICE])

      if agent.PARAM_REGION in params:
        additional_params[agent.PARAM_REGION] = params[agent.PARAM_REGION]

    time.sleep(10)  # gives machines in cloud extra time to boot up

    cls.copy_deployment_credentials(head_node, options)

    cls.run_user_commands(head_node, options.user_commands, options.keyname,
                          options.verbose)

    cls.start_remote_appcontroller(head_node, options.keyname, options.verbose)
    AppScaleLogger.log("Head node successfully initialized at {0}.".
                       format(head_node))
    AppScaleLogger.remote_log_tools_state(
      options, my_id, "started head node", APPSCALE_VERSION)

    # Construct serverside compatible parameters.
    deployment_params = LocalState.generate_deployment_params(
      options, node_layout, additional_params)
    AppScaleLogger.verbose(str(LocalState.obscure_dict(deployment_params)),
                           options.verbose)

    acc = AppControllerClient(head_node, secret_key)
    try:
      acc.set_parameters(node_layout.to_list(), deployment_params)
    except Exception as exception:
      AppScaleLogger.warn('Saw Exception while setting AC parameters: {0}'.
                          format(str(exception)))
      message = RemoteHelper.collect_appcontroller_crashlog(
        head_node, options.keyname, options.verbose)
      raise AppControllerException(message)


  @classmethod
  def spawn_nodes_in_cloud(cls, options, count=1):
    """Starts a single virtual machine in a cloud infrastructure.

    This method also prepares the virual machine for use by the AppScale Tools.

    Args:
      options: A Namespace that specifies the cloud infrastructure to use, as
        well as how to interact with that cloud.
      count: A int, the number of instances to start.
    Returns:
      The instance ID, public IP address, and private IP address of the machine
        that was started.
    """
    agent = InfrastructureAgentFactory.create_agent(options.infrastructure)
    params = agent.get_params_from_args(options)

    # If we have running instances under the current keyname, we try to
    # re-attach to them. If we have issue finding the location file or the
    # IP of the head node, we throw an exception.
    login_ip = None
    public_ips, private_ips, instance_ids = agent.describe_instances(params)
    if public_ips:
      try:
        login_ip = LocalState.get_login_host(options.keyname)
      except (IOError, BadConfigurationException):
        raise AppScaleException(
          "Couldn't get login ip for running deployment with keyname"
          " {}.".format(options.keyname))
      if login_ip not in public_ips:
        raise AppScaleException(
          "Couldn't recognize running instances for deployment with"
          " keyname {}.".format(options.keyname))

    if login_ip in public_ips:
      index = public_ips.index(login_ip)
      private_ip = private_ips[index]
      instance_id = instance_ids[index]
      public_ip = login_ip
      AppScaleLogger.log("Reusing already running instances.")
      return instance_id, public_ip, private_ip

    agent.configure_instance_security(params)
    instance_ids, public_ips, private_ips = agent.run_instances(count=count,
      parameters=params, security_configured=True)

    if options.static_ip:
      agent.associate_static_ip(params, instance_ids[0], options.static_ip)
      public_ips[0] = options.static_ip
      AppScaleLogger.log("Static IP associated with head node.")
    return instance_ids, public_ips, private_ips


  @classmethod
  def sleep_until_port_is_open(cls, host, port, is_verbose):
    """Queries the given host to see if the named port is open, and if not,
    waits until it is.

    Args:
      host: A str representing the host whose port we should be querying.
      port: An int representing the port that should eventually be open.
      verbose: A bool that indicates if we should print failure messages to
        stdout (e.g., connection refused messages that can occur when we wait
        for services to come up).
    Raises:
      TimeoutException if the port does not open in a certain amount of time.
    """
    sleep_time = cls.MAX_WAIT_TIME
    while sleep_time > 0:
      if cls.is_port_open(host, port, is_verbose):
        return
      AppScaleLogger.verbose("Waiting {2} second(s) for {0}:{1} to open".\
        format(host, port, cls.WAIT_TIME), is_verbose)
      time.sleep(cls.WAIT_TIME)
      sleep_time -= cls.WAIT_TIME
    raise TimeoutException("Port {}:{} did not open in time. "
                           "Aborting...".format(host, port))


  @classmethod
  def is_port_open(cls, host, port, is_verbose):
    """Queries the given host to see if the named port is open.

    Args:
      host: A str representing the host whose port we should be querying.
      port: An int representing the port that should eventually be open.
      verbose: A bool that indicates if we should print failure messages to
        stdout (e.g., connection refused messages that can occur when we wait
        for services to come up).
    Returns:
      True if the port is open, False otherwise.
    """
    try:
      sock = socket.socket()
      sock.connect((host, port))
      return True
    except Exception as exception:
      AppScaleLogger.verbose(str(exception), is_verbose)
      return False

  @classmethod
  def merge_authorized_keys(cls, host, keyname, user, is_verbose):
    """ Adds the contents of the user's authorized_keys file to the root's
    authorized_keys file.

    Args:
      host: A str representing the host to enable root logins on.
      keyname: A str representing the name of the SSH keypair to login with.
      user: A str representing the name of the user to login as.
      is_verbose: A bool indicating if we should print the command we execute to
        enable root login to stdout.
    """
    AppScaleLogger.log('Root login not enabled for {} - enabling it '
                       'now.'.format(host))

    create_root_keys = 'sudo touch /root/.ssh/authorized_keys'
    cls.ssh(host, keyname, create_root_keys, is_verbose, user=user)

    set_permissions = 'sudo chmod 600 /root/.ssh/authorized_keys'
    cls.ssh(host, keyname, set_permissions, is_verbose, user=user)

    temp_file = cls.ssh(host, keyname, 'mktemp', is_verbose, user=user)

    merge_to_tempfile = 'sudo sort -u ~/.ssh/authorized_keys '\
      '/root/.ssh/authorized_keys -o {}'.format(temp_file)
    cls.ssh(host, keyname, merge_to_tempfile, is_verbose, user=user)

    overwrite_root_keys = "sudo sed -n '/.*Please login/d; "\
      "w/root/.ssh/authorized_keys' {}".format(temp_file)
    cls.ssh(host, keyname, overwrite_root_keys, is_verbose, user=user)

    remove_tempfile = 'rm -f {0}'.format(temp_file)
    cls.ssh(host, keyname, remove_tempfile, is_verbose, user=user)
    return

  @classmethod
  def enable_root_login(cls, host, keyname, infrastructure, is_verbose):
    """Logs into the named host and alters its ssh configuration to enable the
    root user to directly log in.

    Args:
      host: A str representing the host to enable root logins on.
      keyname: A str representing the name of the SSH keypair to login with.
      infrastructure: A str representing the name of the cloud infrastructure
        we're running on.
      is_verbose: A bool indicating if we should print the command we execute to
        enable root login to stdout.
    """
    # First, see if we need to enable root login at all (some VMs have it
    # already enabled).
    try:
      if infrastructure == "azure":
        cls.merge_authorized_keys(host, keyname, 'azureuser', is_verbose)
      output = cls.ssh(host, keyname, 'ls', is_verbose, user='root')
    except ShellException as exception:
      # Google Compute Engine creates a user with the same name as the currently
      # logged-in user, so log in as that user to enable root login.
      if infrastructure == "gce":
        cls.merge_authorized_keys(host, keyname, getpass.getuser(),
          is_verbose)
        return
      else:
        raise exception

    # Amazon EC2 rejects a root login request and tells the user to log in as
    # the ubuntu user, so do that to enable root login.
    if re.search(cls.LOGIN_AS_UBUNTU_USER, output):
      cls.merge_authorized_keys(host, keyname, 'ubuntu', is_verbose)
    else:
      AppScaleLogger.log("Root login already enabled for {}.".format(host))


  @classmethod
  def ssh(cls, host, keyname, command, is_verbose, user='root',
            num_retries=LocalState.DEFAULT_NUM_RETRIES):
    """Logs into the named host and executes the given command.

    Args:
      host: A str representing the machine that we should log into.
      keyname: A str representing the name of the SSH keypair to log in with.
      command: A str representing what to execute on the remote host.
      is_verbose: A bool indicating if we should print the ssh command to
        stdout.
      user: A str representing the user to log in as.
    Returns:
      A str representing the standard output of the remote command and a str
        representing the standard error of the remote command.
    """
    ssh_key = LocalState.get_key_path_from_name(keyname)
    return LocalState.shell("ssh -F /dev/null -i {0} {1} {2}@{3} bash".format(
      ssh_key, cls.SSH_OPTIONS, user, host),
      is_verbose, num_retries, stdin=command)


  @classmethod
  def scp(cls, host, keyname, source, dest, is_verbose, user='root',
    num_retries=LocalState.DEFAULT_NUM_RETRIES):
    """Securely copies a file from this machine to the named machine.

    Args:
      host: A str representing the machine that we should log into.
      keyname: A str representing the name of the SSH keypair to log in with.
      source: A str representing the path on the local machine where the
        file should be copied from.
      dest: A str representing the path on the remote machine where the file
        should be copied to.
      is_verbose: A bool that indicates if we should print the scp command to
        stdout.
      user: A str representing the user to log in as.
    Returns:
      A str representing the standard output of the secure copy and a str
        representing the standard error of the secure copy.
    """
    ssh_key = LocalState.get_key_path_from_name(keyname)
    return LocalState.shell("scp -r -i {0} {1} {2} {3}@{4}:{5}".format(ssh_key,
      cls.SSH_OPTIONS, source, user, host, dest), is_verbose, num_retries)


  @classmethod
  def scp_remote_to_local(cls, host, keyname, source, dest, is_verbose,
    user='root'):
    """Securely copies a file from a remote machine to this machine.

    Args:
      host: A str representing the machine that we should log into.
      keyname: A str representing the name of the SSH keypair to log in with.
      source: A str representing the path on the remote machine where the
        file should be copied from.
      dest: A str representing the path on the local machine where the file
        should be copied to.
      is_verbose: A bool that indicates if we should print the scp command to
        stdout.
      user: A str representing the user to log in as.
    Returns:
      A str representing the standard output of the secure copy and a str
        representing the standard error of the secure copy.
    """
    ssh_key = LocalState.get_key_path_from_name(keyname)
    return LocalState.shell("scp -r -i {0} {1} {2}@{3}:{4} {5}".format(ssh_key,
      cls.SSH_OPTIONS, user, host, source, dest), is_verbose)


  @classmethod
  def copy_ssh_keys_to_node(cls, host, keyname, is_verbose):
    """Sets the given SSH keypair as the default key for the named host,
    enabling it to log into other machines in the AppScale deployment without
    being prompted for a password or explicitly requiring the key to be
    provided.

    Args:
      host: A str representing the machine that we should log into.
      keyname: A str representing the name of the SSH keypair to log in with.
      is_verbose: A bool that indicates if we should print the SCP commands
        needed to copy the SSH keys over to stdout.
    """
    ssh_key = LocalState.get_key_path_from_name(keyname)
    cls.scp(host, keyname, ssh_key, '/root/.ssh/id_dsa', is_verbose)
    cls.scp(host, keyname, ssh_key, '/root/.ssh/id_rsa', is_verbose)
    cls.scp(host, keyname, ssh_key, '/root/.appscale/{0}.key'.format(keyname),
      is_verbose)

  @classmethod
  def ensure_machine_is_compatible(cls, host, keyname, is_verbose):
    """Verifies that the specified host has AppScale installed on it.

    This also validates that the host has the right version of AppScale
    installed on it.

    Args:
      host: A str representing the host that may or may not be
        AppScale-compatible.
      keyname: A str representing the SSH keypair name that can log into the
        named host.
      is_verbose: A bool that indicates if we should print the commands we
        execute to validate the machine to stdout.
    Raises:
      AppScaleException: If the specified host does not have AppScale installed,
        or has the wrong version of AppScale installed.
    """
    # First, make sure the image is an AppScale image.
    remote_version = cls.get_host_appscale_version(host, keyname, is_verbose)
    if not remote_version:
      raise AppScaleException("The machine at {0} does not have " \
        "AppScale installed.".format(host))

    # Make sure the remote version is compatible with the tools version.
    reduced_version = '.'.join(x for x in remote_version.split('.')[:2])
    if not APPSCALE_VERSION.startswith(reduced_version):
      raise AppScaleException("The machine at {0} has AppScale {1} installed,"
        " but you are trying to use it with version {2} of the AppScale "
        "Tools. Please use the same version of the AppScale Tools that the "
        "host machine runs.".format(host, remote_version, APPSCALE_VERSION))


  @classmethod
  def does_host_have_location(cls, host, keyname, location, is_verbose):
    """Logs into the specified host with the given keyname and checks to see if
    the named directory exists there.

    Args:
      host: A str representing a host that should be accessible from this
        machine.
      keyname: A str representing the name of the SSH keypair that can log into
        the specified machine.
      location: The path on the remote filesystem that we should be checking
        for.
      is_verbose: A bool that indicates if we should print the command we
        execute to check the remote host's location to stdout.
    Returns:
      True if the remote host has a file or directory at the specified location,
        False otherwise.
    """
    try:
      cls.ssh(host, keyname, 'ls {0}'.format(location), is_verbose)
      return True
    except ShellException:
      return False


  @classmethod
  def get_host_appscale_version(cls, host, keyname, is_verbose):
    """Logs into the specified host with the given keyname and checks to see
    what version of AppScale is installed there.

    Args:
      host: A str representing a host that should be accessible from this
        machine.
      keyname: A str representing the name of the SSH keypair that can log into
        the specified machine.
      is_verbose: A bool that indicates if we should print the command we
        execute to check the remote host's location to stdout.
    Returns:
      A str containing the version of AppScale installed on host, or None if
      (1) AppScale isn't installed on host, or (2) host has more than one
      version of AppScale installed.
    """
    remote_version_file = '{}/{}'.format(cls.CONFIG_DIR, 'VERSION')
    try:
      version_output = cls.ssh(
        host, keyname, 'cat {}'.format(remote_version_file), is_verbose)
    except ShellException:
      return None
    version = version_output.split('AppScale version')[1].strip()
    return version


  @classmethod
  def rsync_files(cls, host, keyname, local_appscale_dir, is_verbose):
    """Copies over an AppScale source directory from this machine to the
    specified host.

    Args:
      host: A str representing a host that should be accessible from this
        machine.
      keyname: A str representing the name of the SSH keypair that can log into
        the specified machine.
      local_appscale_dir: A str representing the path on the local filesystem
        where the AppScale source to copy over can be found.
      is_verbose: A bool that indicates if we should print the rsync commands
        we exec to stdout.
    Raises:
      BadConfigurationException: If local_appscale_dir does not exist locally,
        or if any of the standard AppScale module folders do not exist.
    """
    ssh_key = LocalState.get_key_path_from_name(keyname)
    local_path = os.path.expanduser(local_appscale_dir)
    if not os.path.exists(local_path):
      raise BadConfigurationException("The location you specified to copy " \
        "from, {0}, doesn't exist.".format(local_path))
    LocalState.shell("rsync -e 'ssh -i {0} {1}' -arv "
      "--exclude='AppDB/logs/*' " \
      "--exclude='AppDB/cassandra/cassandra/*' " \
      "{2}/* root@{3}:/root/appscale/".format(ssh_key, cls.SSH_OPTIONS,
      local_path, host), is_verbose)

  @classmethod
  def copy_deployment_credentials(cls, host, options):
    """Copies credentials needed to start the AppController and have it create
    other instances (in cloud deployments).

    Args:
      host: A str representing the machine (reachable from this computer) to
        copy our deployment credentials to.
      options: A Namespace that indicates which SSH keypair to use, and whether
        or not we are running in a cloud infrastructure.
    """
    local_secret_key = LocalState.get_secret_key_location(options.keyname)
    cls.scp(host, options.keyname, local_secret_key,
      '{}/secret.key'.format(cls.CONFIG_DIR), options.verbose)

    local_ssh_key = LocalState.get_key_path_from_name(options.keyname)
    cls.scp(host, options.keyname, local_ssh_key,
      '{}/ssh.key'.format(cls.CONFIG_DIR), options.verbose)

    LocalState.generate_ssl_cert(options.keyname, options.verbose)

    local_cert = LocalState.get_certificate_location(options.keyname)
    cls.scp(host, options.keyname, local_cert,
      '{}/certs/mycert.pem'.format(cls.CONFIG_DIR), options.verbose)

    local_private_key = LocalState.get_private_key_location(options.keyname)
    cls.scp(host, options.keyname, local_private_key,
      '{}/certs/mykey.pem'.format(cls.CONFIG_DIR), options.verbose)

    hash_id = subprocess.Popen(["openssl", "x509", "-hash", "-noout", "-in",
      LocalState.get_certificate_location(options.keyname)],
      stdout=subprocess.PIPE).communicate()[0]
    symlink_cert = 'ln -fs {}/certs/mycert.pem /etc/ssl/certs/{}.0'.\
      format(cls.CONFIG_DIR, hash_id.rstrip())
    cls.ssh(host, options.keyname, symlink_cert, options.verbose)

    # In Google Compute Engine, we also need to copy over our client_secrets
    # file and the OAuth2 file that the user has approved for use with their
    # credentials, otherwise the AppScale VMs won't be able to interact with
    # GCE.
    if options.infrastructure and options.infrastructure == 'gce':
      secrets_location = LocalState.get_client_secrets_location(options.keyname)
      if not os.path.exists(secrets_location):
        raise AppScaleException('{} does not exist.'.format(secrets_location))
      secrets_type = GCEAgent.get_secrets_type(secrets_location)
      cls.scp(host, options.keyname, secrets_location,
        '{}/client_secrets.json'.format(cls.CONFIG_DIR), options.verbose)
      if secrets_type == CredentialTypes.OAUTH:
        local_oauth = LocalState.get_oauth2_storage_location(options.keyname)
        cls.scp(host, options.keyname, local_oauth,
          '{}/oauth2.dat'.format(cls.CONFIG_DIR), options.verbose)

  @classmethod
  def run_user_commands(cls, host, commands, keyname, is_verbose):
    """Runs any commands specified by the user before the AppController is
    started.

    Args:
      host: A str representing the host to start the AppController on.
      commands: A list of strs, where each str is a command that will be
        executed on the remote machine.
      keyname: A str representing the name of the SSH keypair that can log into
        the specified host.
      is_verbose: A bool that indicates if we should print the commands needed
        to start the AppController to stdout.
    """
    if commands:
      AppScaleLogger.log("Running user-specified commands at {0}".format(host))

    for command in commands:
      cls.ssh(host, keyname, command, is_verbose)


  @classmethod
  def start_remote_appcontroller(cls, host, keyname, is_verbose):
    """Starts the AppController daemon on the specified host.

    Args:
      host: A str representing the host to start the AppController on.
      keyname: A str representing the name of the SSH keypair that can log into
        the specified host.
      is_verbose: A bool that indicates if we should print the commands needed
        to start the AppController to stdout.
    """
    AppScaleLogger.log("Starting AppController at {0}".format(host))

    # Remove any previous state. TODO: Don't do this with the tools.
    cls.ssh(host, keyname,
      'rm -rf {}/appcontroller-state.json'.format(cls.CONFIG_DIR), is_verbose)

    # Remove any monit configuration files from previous AppScale deployments.
    cls.ssh(host, keyname, 'rm -rf /etc/monit/conf.d/appscale-*.cfg', is_verbose)

    # Copy over the config file that indicates how the AppController should be
    # started up.
    cls.scp(host, keyname, cls.MONIT_APPCONTROLLER_CONFIG_FILE,
      '/etc/monit/conf.d/appscale-controller-17443.cfg', is_verbose)

    # Start up monit.
    cls.ssh(host, keyname, 'monit quit; ', is_verbose)
    cls.ssh(host, keyname, 'service monit start', is_verbose)
    time.sleep(1)

    # Start the AppController.
    cls.ssh(host, keyname, 'monit start -g controller', is_verbose)
    time.sleep(1)

    AppScaleLogger.log("Please wait for the AppController to finish " + \
      "pre-processing tasks.")

    cls.sleep_until_port_is_open(host, AppControllerClient.PORT, is_verbose)


  @classmethod
  def copy_local_metadata(cls, host, keyname, is_verbose):
    """Copies the locations.json file found locally (which
    contain metadata about this AppScale deployment) to the specified host.

    Args:
      host: The machine that we should copy the metadata files to.
      keyname: The name of the SSH keypair that we can use to log into the given
        host.
      is_verbose: A bool that indicates if we should print the SCP commands we
        exec to stdout.
    """
    # and copy the json file if the tools on that box wants to use it
    cls.scp(host, keyname, LocalState.get_locations_json_location(keyname),
      '/root/.appscale/locations-{0}.json'.format(keyname), is_verbose)

    # and copy the secret file if the tools on that box wants to use it
    cls.scp(host, keyname, LocalState.get_secret_key_location(keyname),
      '/root/.appscale/', is_verbose)


  @classmethod
  def create_user_accounts(cls, email, password, public_ip, keyname):
    """Registers two new user accounts with the UserAppServer.

    One account is the standard account that users log in with (via their
    e-mail address. The other is their XMPP account, so that they can log into
    any jabber-compatible service and send XMPP messages to their application
    (and receive them).

    Args:
      email: The e-mail address that should be registered for the user's
        standard account.
      password: The password that should be used for both the standard and XMPP
        accounts.
      public_ip: The location where the AppController can be found.
      keyname: The name of the SSH keypair used for this AppScale deployment.
    """
    acc = AppControllerClient(public_ip, LocalState.get_secret_key(keyname))

    # first, create the standard account
    encrypted_pass = LocalState.encrypt_password(email, password)
    if acc.does_user_exist(email):
      AppScaleLogger.log("User {0} already exists, so not creating it again.".
        format(email))
    else:
      acc.create_user(email, encrypted_pass)

    # next, create the XMPP account. if the user's e-mail is a@a.a, then that
    # means their XMPP account name is a@login_ip
    username_regex = re.compile('\A(.*)@')
    username = username_regex.match(email).groups()[0]
    xmpp_user = "{0}@{1}".format(username, LocalState.get_login_host(keyname))
    xmpp_pass = LocalState.encrypt_password(xmpp_user, password)

    if acc.does_user_exist(xmpp_user):
      AppScaleLogger.log(
        "XMPP User {0} already exists, so not creating it again.".
        format(xmpp_user))
    else:
      acc.create_user(xmpp_user, xmpp_pass)
    AppScaleLogger.log("Your XMPP username is {0}".format(xmpp_user))


  @classmethod
  def wait_for_machines_to_finish_loading(cls, host, keyname):
    """Queries all of the AppControllers in this AppScale deployment to see if
    they have started all of the API services on their machine, and if not,
    waits until they have.

    Args:
      host: The location where an AppController can be found, who will then have
        the locations of all the other AppControllers in this AppScale
        deployment.
      keyname: The name of the SSH keypair used for this AppScale deployment.
    """
    acc = AppControllerClient(host, LocalState.get_secret_key(keyname))
    all_ips = acc.get_all_public_ips()

    for ip in all_ips:
      while True:
        acc = AppControllerClient(ip, LocalState.get_secret_key(keyname))
        if acc.is_initialized():
          break
        else:
          time.sleep(cls.WAIT_TIME)


  @classmethod
  def terminate_cloud_instance(cls, instance_id, options):
    """ Powers off a single instance in the currently AppScale deployment and
    cleans up AppScale metadata from the local filesystem.

    Args:
      instance_id: A str containing the instance id that should be terminated.
      options: A Namespace containing the credentials necessary to terminate
        the named instance.
    """
    AppScaleLogger.log("About to terminate instance {0}".format(instance_id))
    agent = InfrastructureAgentFactory.create_agent(options.infrastructure)
    params = agent.get_params_from_args(options)
    params['IS_VERBOSE'] = options.verbose
    params[agent.PARAM_INSTANCE_IDS] = [instance_id]
    agent.terminate_instances(params)
    agent.cleanup_state(params)
    os.remove(LocalState.get_secret_key_location(options.keyname))


  @classmethod
  def terminate_cloud_infrastructure(cls, keyname, is_verbose):
    """Powers off all machines in the currently running AppScale deployment.

    Args:
      keyname: The name of the SSH keypair used for this AppScale deployment.
      is_verbose: A bool that indicates if we should print the commands executed
        to stdout.
    """
<<<<<<< HEAD
    AppScaleLogger.log("About to terminate deployment and instances with keyname {0}."
      .format(keyname) + " Press Ctrl-C to stop.")
=======
    AppScaleLogger.log("About to terminate instances spawned with keyname {0}".
                       format(keyname))
>>>>>>> 163ac128
    # This sleep is here to allow a moment for user to Ctrl-C
    time.sleep(2)

    # get all the instance IDs for machines in our deployment
    agent = InfrastructureAgentFactory.create_agent(
      LocalState.get_infrastructure(keyname))
    params = agent.get_cloud_params(keyname)
    params['IS_VERBOSE'] = is_verbose

    # We want to terminate also the pending instances.
    pending = True
    _, _, instance_ids = agent.describe_instances(params, pending=pending)

    # If using persistent disks, unmount them and detach them before we blow
    # away the instances.
    nodes = LocalState.get_local_nodes_info(keyname)
    for node in nodes:
      if node.get('disk'):
        AppScaleLogger.log("Unmounting persistent disk at {0}".
                           format(node['public_ip']))
        cls.unmount_persistent_disk(node['public_ip'], keyname, is_verbose)
        agent.detach_disk(params, node['disk'], node['instance_id'])

    # terminate all the machines
    AppScaleLogger.log("Terminating instances spawned with keyname {0}"
      .format(keyname))
    params[agent.PARAM_INSTANCE_IDS] = instance_ids
    agent.terminate_instances(params)

    # delete the keyname and group
    agent.cleanup_state(params)


  @classmethod
  def unmount_persistent_disk(cls, host, keyname, is_verbose):
    """Unmounts the persistent disk that was previously mounted on the named
    machine.

    Args:
      host: A str that names the IP address or FQDN where the machine whose
        disk needs to be unmounted can be found.
      keyname: The name of the SSH keypair used for this AppScale deployment.
      is_verbose: A bool that indicates if we should print the commands executed
        to stdout.
    """
    try:
      remote_output = cls.ssh(host, keyname, 'umount {0}'.format(
        cls.PERSISTENT_MOUNT_POINT), is_verbose)
      AppScaleLogger.verbose(remote_output, is_verbose)
    except ShellException:
      pass


  @classmethod
  def terminate_virtualized_cluster(cls, keyname, is_verbose):
    """Stops all API services running on all nodes in the currently running
    AppScale deployment.

    Args:
      keyname: The name of the SSH keypair used for this AppScale deployment.
      is_verbose: A bool that indicates if we should print the commands executed
        to stdout.
    """
<<<<<<< HEAD
    AppScaleLogger.log("Terminating appscale deployment with keyname" +
      " keyname {0}".format(keyname))
=======
    AppScaleLogger.log("Terminating instances in a virtualized cluster with "
                       "keyname {0}".format(keyname))
>>>>>>> 163ac128
    time.sleep(2)

    shadow_host = LocalState.get_host_with_role(keyname, 'shadow')
    try:
      secret = LocalState.get_secret_key(keyname)
    except IOError:
      # We couldn't find the secret key: AppScale is most likely not
      # running.
      raise AppScaleException("Couldn't find AppScale secret key.")

    acc = AppControllerClient(shadow_host, secret)
    try:
      all_ips = acc.get_all_public_ips()
    except Exception as exception:
      AppScaleLogger.warn('Saw Exception while getting deployments IPs {0}'.
                          format(str(exception)))
      all_ips = LocalState.get_all_public_ips(keyname)

    threads = []
    for ip in all_ips:
      thread = threading.Thread(target=cls.stop_remote_appcontroller, args=(ip,
        keyname, is_verbose))
      thread.start()
      threads.append(thread)

    for thread in threads:
      thread.join()

    boxes_shut_down = 0
    is_running_regex = re.compile("appscale-controller stop")
    for ip in all_ips:
      AppScaleLogger.log("Shutting down AppScale API services at {0}".
                         format(ip))
      while True:
        remote_output = cls.ssh(ip, keyname, 'ps x', is_verbose)
        AppScaleLogger.verbose(remote_output, is_verbose)
        if not is_running_regex.match(remote_output):
          break
        time.sleep(0.3)
      boxes_shut_down += 1

    if boxes_shut_down != len(all_ips):
      raise AppScaleException("Couldn't terminate your AppScale deployment on"
                              " all machines - please do so manually.")

    AppScaleLogger.log("Terminated AppScale on {0} machines.".
                       format(boxes_shut_down))


  @classmethod
  def stop_remote_appcontroller(cls, host, keyname, is_verbose):
    """Stops the AppController daemon on the specified host.

    Tries the stop command twice, just to make sure that the AppController gets
    the message.

    Args:
      host: The location of the AppController to stop.
      keyname: The name of the SSH keypair used for this AppScale deployment.
      is_verbose: A bool that indicates if we should print the stop commands we
        exec to stdout.
    """
    cls.ssh(host, keyname, 'ruby /root/appscale/AppController/terminate.rb',
            is_verbose)


  @classmethod
  def copy_app_to_host(cls, app_location, keyname, is_verbose):
    """Copies the given application to a machine running the Login service
    within an AppScale deployment.

    Args:
      app_location: The location on the local filesystem where the application
        can be found.
      keyname: The name of the SSH keypair that uniquely identifies this
        AppScale deployment.
      is_verbose: A bool that indicates if we should print the commands we exec
        to copy the app to the remote host to stdout.

    Returns:
      A str corresponding to the location on the remote filesystem where the
        application was copied to.
    """
    app_id = AppEngineHelper.get_app_id_from_app_config(app_location)

    AppScaleLogger.log("Tarring application")
    rand = str(uuid.uuid4()).replace('-', '')[:8]
    local_tarred_app = "{0}/appscale-app-{1}-{2}.tar.gz".\
      format(tempfile.gettempdir(), app_id, rand)
    cmd = "cd '{0}' && COPYFILE_DISABLE=1 tar -czhf {1} --exclude='*.pyc' *".\
      format(app_location, local_tarred_app)
    LocalState.shell(cmd, is_verbose)

    AppScaleLogger.log("Copying over application")
    remote_app_tar = "{0}/{1}.tar.gz".format(cls.REMOTE_APP_DIR, app_id)
    cls.scp(LocalState.get_login_host(keyname), keyname, local_tarred_app,
            remote_app_tar, is_verbose)

    AppScaleLogger.verbose("Removing local copy of tarred application",
                           is_verbose)
    os.remove(local_tarred_app)
    return remote_app_tar


  @classmethod
  def collect_appcontroller_crashlog(cls, host, keyname, is_verbose):
    """ Reads the crashlog that the AppController writes on its own machine
    indicating why it crashed, so that we can pass this information on to the
    user.

    Args:
      host: A str indicating the FQDN or IP address where the crashed
        AppController can be found.
      keyname: The name of the SSH keypair that uniquely identifies this
        AppScale deployment.
      is_verbose: A bool that indicates if we should print the commands we exec
        to get the crashlog info.

    Returns:
      A str corresponding to the message that indicates why the AppController
        crashed.
    """
    try:
      local_crashlog = "{0}/appcontroller-log-{1}".format(
        tempfile.gettempdir(), uuid.uuid4())
      cls.scp_remote_to_local(host, keyname, cls.APPCONTROLLER_CRASHLOG_PATH,
        local_crashlog, is_verbose)
      with open(local_crashlog, 'r') as file_handle:
        message = "AppController at {0} crashed because: {1}".format(host,
          file_handle.read())
      os.remove(local_crashlog)
    except ShellException:
      message = "AppController at {0} crashed for reasons unknown.".format(host)

    return message

  @classmethod
  def get_command_output_from_remote(cls, host, command, keyname, user='root',
                                     shell=False):
    """ Get the file from the location in the remote and passes the contents.

    Args:
      host: A str representing the machine that we should log into.
      command: A str representing the command to run on the remote machine.
      user: A str representing the user to log in as.
    """
    user_login = user + '@' + host
    key_path = LocalState.get_key_path_from_name(keyname)
    return subprocess.Popen(['ssh', '-i', key_path, user_login, command],
                            shell, stdout=subprocess.PIPE)
<|MERGE_RESOLUTION|>--- conflicted
+++ resolved
@@ -152,7 +152,7 @@
       The public IP and instance ID (a dummy value in non-cloud deployments)
       corresponding to the node that was started.
     Raises:
-      AppScaleException: If the AppController on the head node crashes.
+      AppControllerException: If the AppController on the head node crashes.
         The message in this exception indicates why the crash occurred.
     """
     secret_key = LocalState.generate_secret_key(options.keyname)
@@ -244,12 +244,8 @@
           " keyname {}.".format(options.keyname))
 
     if login_ip in public_ips:
-      index = public_ips.index(login_ip)
-      private_ip = private_ips[index]
-      instance_id = instance_ids[index]
-      public_ip = login_ip
       AppScaleLogger.log("Reusing already running instances.")
-      return instance_id, public_ip, private_ip
+      return instance_ids, public_ips, private_ips
 
     agent.configure_instance_security(params)
     instance_ids, public_ips, private_ips = agent.run_instances(count=count,
@@ -814,13 +810,8 @@
       is_verbose: A bool that indicates if we should print the commands executed
         to stdout.
     """
-<<<<<<< HEAD
     AppScaleLogger.log("About to terminate deployment and instances with keyname {0}."
       .format(keyname) + " Press Ctrl-C to stop.")
-=======
-    AppScaleLogger.log("About to terminate instances spawned with keyname {0}".
-                       format(keyname))
->>>>>>> 163ac128
     # This sleep is here to allow a moment for user to Ctrl-C
     time.sleep(2)
 
@@ -884,13 +875,8 @@
       is_verbose: A bool that indicates if we should print the commands executed
         to stdout.
     """
-<<<<<<< HEAD
     AppScaleLogger.log("Terminating appscale deployment with keyname" +
-      " keyname {0}".format(keyname))
-=======
-    AppScaleLogger.log("Terminating instances in a virtualized cluster with "
-                       "keyname {0}".format(keyname))
->>>>>>> 163ac128
+      " {0}".format(keyname))
     time.sleep(2)
 
     shadow_host = LocalState.get_host_with_role(keyname, 'shadow')
@@ -1039,5 +1025,4 @@
     """
     user_login = user + '@' + host
     key_path = LocalState.get_key_path_from_name(keyname)
-    return subprocess.Popen(['ssh', '-i', key_path, user_login, command],
-                            shell, stdout=subprocess.PIPE)
+    return subprocess.Popen(['ssh', '-i', key_path, user_login, command], shell, stdout=subprocess.PIPE)
