--- conflicted
+++ resolved
@@ -61,13 +61,8 @@
 
     return content
 
-<<<<<<< HEAD
-  def create_version(self, project_id, user, source_path, runtime,
-                     env_variables, threadsafe=None):
-=======
-  def create_version(self, project_id, source_path, runtime,
+  def create_version(self, project_id, source_path, runtime, env_variables,
                      threadsafe=None):
->>>>>>> af6fa48a
     """ Creates or updates a version.
 
     Args:
