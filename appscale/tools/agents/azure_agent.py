#!/usr/bin/env python
"""
This file provides a single class, AzureAgent, that the AppScale Tools can use to
interact with Microsoft Azure.
"""

# General-purpose Python library imports
import adal
import concurrent.futures
import json
import logging
import math
import os.path
import re
import time
from itertools import count, ifilter

# Azure specific imports
from azure.mgmt.compute import ComputeManagementClient
from azure.mgmt.compute.models import ApiEntityReference
from azure.mgmt.compute.models import CachingTypes
from azure.mgmt.compute.models import DataDisk
from azure.mgmt.compute.models import DiskCreateOptionTypes
from azure.mgmt.compute.models import HardwareProfile
from azure.mgmt.compute.models import ImageReference
from azure.mgmt.compute.models import LinuxConfiguration
from azure.mgmt.compute.models import ManagedDiskParameters
from azure.mgmt.compute.models import NetworkProfile
from azure.mgmt.compute.models import NetworkInterfaceReference
from azure.mgmt.compute.models import OperatingSystemTypes
from azure.mgmt.compute.models import OSDisk
from azure.mgmt.compute.models import OSProfile
from azure.mgmt.compute.models import Sku as ComputeSku
from azure.mgmt.compute.models import SshConfiguration
from azure.mgmt.compute.models import SshPublicKey
from azure.mgmt.compute.models import StorageProfile
from azure.mgmt.compute.models import UpgradePolicy
from azure.mgmt.compute.models import UpgradeMode
from azure.mgmt.compute.models import VirtualHardDisk
from azure.mgmt.compute.models import VirtualMachine
from azure.mgmt.compute.models import VirtualMachineScaleSet
from azure.mgmt.compute.models import VirtualMachineScaleSetIPConfiguration
from azure.mgmt.compute.models import VirtualMachineScaleSetNetworkConfiguration
from azure.mgmt.compute.models import VirtualMachineScaleSetNetworkProfile
from azure.mgmt.compute.models import VirtualMachineScaleSetOSDisk
from azure.mgmt.compute.models import VirtualMachineScaleSetOSProfile
from azure.mgmt.compute.models import VirtualMachineScaleSetStorageProfile
from azure.mgmt.compute.models import VirtualMachineScaleSetVMProfile

from azure.mgmt.marketplaceordering.marketplace_ordering_agreements import MarketplaceOrderingAgreements

from azure.mgmt.network import NetworkManagementClient
from azure.mgmt.network.models import AddressSpace
from azure.mgmt.network.models import IPAllocationMethod
from azure.mgmt.network.models import NetworkInterfaceIPConfiguration
from azure.mgmt.network.models import NetworkInterface
from azure.mgmt.network.models import PublicIPAddress
from azure.mgmt.network.models import Subnet
from azure.mgmt.network.models import VirtualNetwork

from azure.mgmt.resource.resources import ResourceManagementClient
from azure.mgmt.resource.resources.models import ResourceGroup

from azure.mgmt.storage import StorageManagementClient
from azure.mgmt.storage.models import StorageAccountCreateParameters, SkuName, Kind
from azure.mgmt.storage.models import Sku as StorageSku

from msrestazure.azure_active_directory import ServicePrincipalCredentials
<<<<<<< HEAD
from msrest.exceptions import ClientException
=======
>>>>>>> 8b47e493
from msrestazure.azure_exceptions import CloudError
from haikunator import Haikunator

# AppScale-specific imports
from appscale.tools.appscale_logger import AppScaleLogger
from appscale.tools.local_state import LocalState
from base_agent import AgentConfigurationException
from base_agent import AgentRuntimeException
from base_agent import BaseAgent

class AzureAgent(BaseAgent):
  """ AzureAgent defines a specialized BaseAgent that allows for interaction
  with Microsoft Azure. It authenticates using the ADAL (Active Directory
  Authentication Library).
  """
  # The Azure URL endpoint that receives all the authentication requests.
  AZURE_AUTH_ENDPOINT = 'https://login.microsoftonline.com/'

  # The Azure Resource URL to get the authentication token using client credentials.
  AZURE_RESOURCE_URL = 'https://management.core.windows.net/'

  # Default Storage Account name to use for Azure.
  DEFAULT_STORAGE_ACCT = 'appscalestorage'

  # Default resource group name to use for Azure.
  DEFAULT_RESOURCE_GROUP = 'appscalegroup'

  # A list of Azure instance types that have less than 4 GB of RAM, the amount
  # recommended by Cassandra. AppScale will still run on these instance types,
  # but is likely to crash after a day or two of use (as Cassandra will attempt
  # to malloc ~800MB of memory, which will fail on these instance types).
  DISALLOWED_INSTANCE_TYPES = ["Basic_A0", "Basic_A1", "Basic_A2", "Basic_A3"
                               "Basic_A4", "Standard_A0", "Standard_A1",
                               "Standard_A2", "Standard_D1", "Standard_D1_v2",
                               "Standard_DS1", "Standard_DS1_v2"]

  # The following constants are string literals that can be used by callers to
  # index into the parameters that the user passes in, as opposed to having to
  # type out the strings each time we need them.
  PARAM_APP_ID = 'azure_app_id'
  PARAM_APP_SECRET = 'azure_app_secret_key'
  PARAM_CREDENTIALS = 'credentials'
  PARAM_DISKS = 'disks'
  PARAM_EXISTING_RG = 'does_exist'
  PARAM_GROUP = 'group'
  PARAM_INSTANCE_IDS = 'instance_ids'
  PARAM_INSTANCE_TYPE = 'instance_type'
  PARAM_KEYNAME = 'keyname'
  PARAM_IMAGE_ID = 'image_id'
  PARAM_REGION = 'region'
  PARAM_RESOURCE_GROUP = 'azure_resource_group'
  PARAM_STORAGE_ACCOUNT = 'azure_storage_account'
  PARAM_SUBSCRIBER_ID = 'azure_subscription_id'
  PARAM_TENANT_ID = 'azure_tenant_id'
  PARAM_TEST = 'test'
  PARAM_TAG = 'azure_group_tag'
  PARAM_VERBOSE = 'IS_VERBOSE'
  PARAM_ZONE = 'zone'

  # A set that contains all of the items necessary to run AppScale in Azure.
  REQUIRED_CREDENTIALS = (
    PARAM_APP_SECRET,
    PARAM_APP_ID,
    PARAM_IMAGE_ID,
    PARAM_INSTANCE_TYPE,
    PARAM_KEYNAME,
    PARAM_SUBSCRIBER_ID,
    PARAM_TENANT_ID,
    PARAM_ZONE
  )

  # The regex for Azure Marketplace images.
  MARKETPLACE_IMAGE = re.compile(".*:.*:.*:.*")

  # The admin username needed to create an Azure VM instance.
  ADMIN_USERNAME = 'azureuser'

  # The number of seconds to sleep while polling for
  # Azure resources to get created/updated.
  SLEEP_TIME = 10

  # The maximum number of seconds to wait for Azure resources
  # to get created/updated.
  MAX_SLEEP_TIME = 60

  # The maximum number of seconds to wait for an Azure VM to be created.
  # (Takes longer than the creation time for other resources.)
  MAX_VM_UPDATE_TIME = 240

  # The maximum number of seconds to wait for an Azure scale set to be created.
  MAX_VMSS_WAIT_TIME = 300

  # The maximum limit of allowable VMs within a scale set.
  MAX_VMSS_CAPACITY = 20

  # The Virtual Network and Subnet name to use while creating an Azure
  # Virtual machine.
  VIRTUAL_NETWORK = 'appscaleazure'

  # The Compute Azure Resource provider namespace.
  MICROSOFT_COMPUTE_RESOURCE = 'Microsoft.Compute'

  # The Network Azure Resource provider namespace.
  MICROSOFT_NETWORK_RESOURCE = 'Microsoft.Network'

  # The Storage Azure Resource provider namespace.
  MICROSOFT_STORAGE_RESOURCE = 'Microsoft.Storage'

  # The compatible Network Management API version to use with scale sets.
  NETWORK_MGMT_API_VERSION = '2016-09-01'

  def assert_credentials_are_valid(self, parameters):
    """ Contacts Azure with the given credentials to ensure that they are
    valid. Gets an access token and a Credentials instance in order to be
    able to access any resources.
    Args:
      parameters: A dict, containing all the parameters necessary to
        authenticate this user with Azure.
    Raises:
      AgentConfigurationException: If an error is encountered during
        authentication.
      AgentRuntimeException: If an unexpected Azure Error has been encountered.
    """
    credentials = self.open_connection(parameters)
    subscription_id = str(parameters[self.PARAM_SUBSCRIBER_ID])
    try:
      resource_client = ResourceManagementClient(credentials, subscription_id)
      # Try listing resource groups to make sure we can, a CloudError will be
      # raised if the credentials are invalid.
      resource_client.resource_groups.list()
    except CloudError as error:
      logging.exception("Azure agent received a CloudError.")
      raise AgentConfigurationException("Unable to authenticate using the "
        "credentials provided. Reason: {}".format(error.message))
    except ClientException as e:
      logging.exception("ClientException received while attempting to contact "
                        "Azure.")
      raise AgentRuntimeException(e.message)

  def configure_instance_security(self, parameters):
    """ Configure the resource group and storage account needed to create the
    network interface for the VMs to be spawned. This method is called before
    starting virtual machines.
    Args:
      parameters: A dict containing values necessary to authenticate with the
        underlying cloud.
    Returns:
      True, if the group and account were created successfully.
      False, otherwise.
    Raises:
      AgentRuntimeException: If security features could not be successfully
        configured in the underlying cloud.
    """
    is_autoscale = parameters['autoscale_agent']

    # While creating instances during autoscaling, we do not need to create a
    # new keypair or a resource group. We just make use of the existing one.
    if is_autoscale in ['True', True]:
      return

    credentials = self.open_connection(parameters)
    resource_group = parameters[self.PARAM_RESOURCE_GROUP]
    storage_account = parameters.get(self.PARAM_STORAGE_ACCOUNT)
    zone = parameters[self.PARAM_ZONE]
    subscription_id = str(parameters[self.PARAM_SUBSCRIBER_ID])

    AppScaleLogger.log("Verifying that SSH key exists locally.")
    keyname = parameters[self.PARAM_KEYNAME]
    private_key = LocalState.LOCAL_APPSCALE_PATH + keyname
    public_key = private_key + ".pub"

    if os.path.exists(private_key) or os.path.exists(public_key):
      raise AgentRuntimeException("SSH key already found locally - please "
                                  "use a different keyname.")

    LocalState.generate_rsa_key(keyname, parameters[self.PARAM_VERBOSE])

    AppScaleLogger.log("Configuring network for machine/s under "
                       "resource group '{0}' with storage account '{1}' "
                       "in zone '{2}'".format(resource_group, storage_account, zone))
    # Create a resource group and an associated storage account to access resources.
    self.create_resource_group(parameters, credentials)

    resource_client = ResourceManagementClient(credentials, subscription_id)
    try:
      resource_client.providers.register(self.MICROSOFT_COMPUTE_RESOURCE)
      resource_client.providers.register(self.MICROSOFT_NETWORK_RESOURCE)
    except CloudError as error:
      logging.exception("Encountered an error while registering provider.")
      raise AgentRuntimeException("Unable to register provider. Reason: {}"
                                  .format(error.message))
    except ClientException as e:
      logging.exception("ClientException received while attempting to contact "
                        "Azure.")
      raise AgentRuntimeException(e.message)

  def attach_disk(self, parameters, disk_name, instance_id):
    """ Attaches the persistent disk specified in 'disk_name' to this virtual
    machine.
    Args:
      parameters: A dict containing values necessary to authenticate with the
        underlying cloud.
      disk_name: A str naming the managed disk to attach to this machine.
      instance_id: A str naming the id of the instance that the disk should be
        attached to.
    Returns:
      A str indicating a symlink to where the persistent disk has been
      attached to.
    Raises:
      AgentRuntimeException if the disk cannot be attached due to a
      CloudError or does not have a successful provisioning state.
    """
    credentials = self.open_connection(parameters)
    resource_group = parameters[self.PARAM_RESOURCE_GROUP]
    subscription_id = str(parameters[self.PARAM_SUBSCRIBER_ID])
    compute_client = ComputeManagementClient(credentials, subscription_id)
    virtual_machine = compute_client.virtual_machines.get(resource_group,
                                                          instance_id)
    storage_profile = virtual_machine.storage_profile

    # pick the LUN (this must be unique)
    existing_luns = set()
    for disk in storage_profile.data_disks:
      # While we're looping check if disk is already attached and return the
      # symlink if it is.
      if disk.name == disk_name:
        return os.path.realpath('/dev/disk/azure/scsi1/lun{}'.format(disk.lun))
      existing_luns.add(disk.lun)

    # Get the first number not being used as a LUN.
    the_chosen_lun = next(ifilter(lambda lun: lun not in existing_luns, count(1)))

    disk = compute_client.disks.get(resource_group, disk_name)
    managed_disk_params = ManagedDiskParameters(id=disk.id)
    data_disk = DataDisk(lun=the_chosen_lun, name=disk.name,
                         create_option=DiskCreateOptionTypes.attach,
                         managed_disk=managed_disk_params)
    storage_profile.data_disks.append(data_disk)
    disk_response = compute_client.virtual_machines.create_or_update(
        resource_group, instance_id, virtual_machine)
    try:
      disk_response.wait(timeout=self.MAX_VM_UPDATE_TIME)
      result = disk_response.result()
      if result.provisioning_state == 'Succeeded':
        return os.path.realpath('/dev/disk/azure/scsi1/lun{}'.format(
            the_chosen_lun))
      else:
        raise AgentRuntimeException("Unable to attach disk {0} to "
                                    "VM {1}".format(disk_name, instance_id))
    except CloudError as error:
      raise AgentRuntimeException("Unable to attach disk {0} to "
          "VM {1}: {2}".format(disk_name, instance_id, error.message))

  def detach_disk(self, parameters, disk_name, instance_id):
    """ Detaches the persistent disk specified in 'disk_name' to this virtual
    machine.
    Args:
      parameters: A dict containing values necessary to authenticate with the
        underlying cloud.
      disk_name: A str naming the managed disk to detach from this machine.
      instance_id: A str naming the id of the instance that the disk should be
        detached from.
    Returns:
      True if the disk was detached, and False otherwise.
    """
    credentials = self.open_connection(parameters)
    resource_group = parameters[self.PARAM_RESOURCE_GROUP]
    subscription_id = str(parameters[self.PARAM_SUBSCRIBER_ID])
    compute_client = ComputeManagementClient(credentials, subscription_id)
    virtual_machine = compute_client.virtual_machines.get(resource_group,
                                                          instance_id)
    storage_profile = virtual_machine.storage_profile
    disks_to_keep = []

    for disk in storage_profile.data_disks:
      if disk.name != disk_name:
        disks_to_keep.append(disk)
      else:
        return True

    storage_profile.data_disks = disks_to_keep
    disk_response = compute_client.virtual_machines.create_or_update(
        resource_group, instance_id, virtual_machine)
    try:
      disk_response.wait(timeout=self.MAX_VM_UPDATE_TIME)
      result = disk_response.result()
      if result.provisioning_state == 'Succeeded':
        return True
      else:
        AppScaleLogger.log("Unable to detach Disk {} from VM {}".format(
            disk_name, instance_id))
        return False
    except CloudError as error:
      AppScaleLogger.log("Unable to detach Disk {} from VM {}: {}".format(
          disk_name, instance_id, error.message))
      return False

  def describe_instances(self, parameters, pending=False):
    """ Queries Microsoft Azure to see which instances are currently
    running, and retrieves information about their public and private IPs.
    Args:
      parameters: A dict containing values necessary to authenticate with the
        underlying cloud.
      pending: If we should show pending instances.
    Returns:
      public_ips: A list of public IP addresses.
      private_ips: A list of private IP addresses.
      instance_ids: A list of unique Azure VM names.
    """
    credentials = self.open_connection(parameters)
    subscription_id = str(parameters[self.PARAM_SUBSCRIBER_ID])
    resource_group = parameters[self.PARAM_RESOURCE_GROUP]

    network_client = NetworkManagementClient(credentials, subscription_id,
                                             api_version=self.NETWORK_MGMT_API_VERSION)
    compute_client = ComputeManagementClient(credentials, subscription_id)

    try:
      public_ips = [public_ip.ip_address for public_ip in
                    network_client.public_ip_addresses.list(resource_group)]

      private_ips = [ip_config.private_ip_address
                     for network_interface in
                     network_client.network_interfaces.list(resource_group)
                     for ip_config in network_interface.ip_configurations]

      instance_ids = [vm.name for vm in
                      compute_client.virtual_machines.list(resource_group)]
      vm_vmss_list = [(vm, vmss.name)
         for vmss in compute_client.virtual_machine_scale_sets.list(
            resource_group)
         for vm in compute_client.virtual_machine_scale_set_vms.list(
            resource_group, vmss.name)]

      for vm, vmss_name in vm_vmss_list:
        network_interface_list = network_client.network_interfaces. \
          list_virtual_machine_scale_set_vm_network_interfaces(
            resource_group, vmss_name, vm.instance_id)
        private_ip = next(ip_config.private_ip_address
                          for network_interface in network_interface_list
                          for ip_config in network_interface.ip_configurations
                          if ip_config.private_ip_address)
        public_ips.append(private_ip)
        private_ips.append(private_ip)
        instance_ids.append(vm.name)
    except CloudError as e:
      logging.exception("CloudError received while trying to describe "
                        "instances.")
      raise AgentRuntimeException(e.message)
    except ClientException as e:
      logging.exception("ClientException received while attempting to contact "
                        "Azure.")
      raise AgentRuntimeException(e.message)

    return public_ips, private_ips, instance_ids

  def run_instances(self, count, parameters, security_configured, public_ip_needed):
    """ Starts 'count' instances in Microsoft Azure, and returns once they
    have been started. Callers should create a network and attach a firewall
    to it before using this method, or the newly created instances will not
    have a network and firewall to attach to (and thus this method will fail).
    Args:
      count: An int, that specifies how many virtual machines should be started.
      parameters: A dict, containing all the parameters necessary to
        authenticate this user with Azure.
      security_configured: Unused, as we assume that the network and firewall
        has already been set up.
    Returns:
      instance_ids: A list of unique Azure VM names.
      public_ips: A list of public IP addresses.
      private_ips: A list of private IP addresses.
    Raises:
      AgentRuntimeException: If an error has occurred talking to Azure.
    """
    credentials = self.open_connection(parameters)
    subscription_id = str(parameters[self.PARAM_SUBSCRIBER_ID])
    virtual_network = parameters[self.PARAM_GROUP]

    network_client = NetworkManagementClient(credentials, subscription_id)
    subnet = self.create_virtual_network(network_client, parameters,
                                         virtual_network, virtual_network)

    active_public_ips, active_private_ips, active_instances = \
      self.describe_instances(parameters)
    using_disks = parameters.get(self.PARAM_DISKS, False)
    azure_image_id = parameters[self.PARAM_IMAGE_ID]

<<<<<<< HEAD
    if public_ip_needed:
      lb_vms_exceptions = []
      # We can use a with statement to ensure threads are cleaned up promptly
      with concurrent.futures.ThreadPoolExecutor(max_workers=5) as executor:
        lb_vms_futures = [executor.submit(self.setup_virtual_machine_creation,
                         credentials, network_client, parameters, subnet)
                         for _ in range(count)]
        for future in concurrent.futures.as_completed(lb_vms_futures):
          exception = future.exception()
          if exception:
            lb_vms_exceptions.append(exception)

      for exception in lb_vms_exceptions:
        if not isinstance(exception, (CloudError, AgentRuntimeException)):
          logging.exception(exception)
      if lb_vms_exceptions:
        raise AgentRuntimeException(str(lb_vms_exceptions))
=======
    if using_disks and not self.MARKETPLACE_IMAGE.match(azure_image_id):
      raise AgentConfigurationException("Managed Disks require use of a "
                                        "publisher image.")

    if public_ip_needed or using_disks:
      lb_vms_threads = []
      for _ in range(count):
        thread = threading.Thread(target=self.setup_virtual_machine_creation,
                                  args=(credentials, network_client,
                                        parameters, subnet))
        thread.start()
        lb_vms_threads.append(thread)

      for vm_thread in lb_vms_threads:
        vm_thread.join()
>>>>>>> 8b47e493
    else:
      self.create_or_update_vm_scale_sets(count, parameters, subnet)

    public_ips, private_ips, instance_ids = self.describe_instances(parameters)
    public_ips = self.diff(public_ips, active_public_ips)
    private_ips = self.diff(private_ips, active_private_ips)
    instance_ids = self.diff(instance_ids, active_instances)

    return instance_ids, public_ips, private_ips

  def setup_virtual_machine_creation(self, credentials, network_client,
                                     parameters, subnet):
    """ Sets up the network interface and creates the virtual machines needed
    with the load balancer roles.
    Args:
      credentials: A ServicePrincipalCredentials instance, that can be used to
        access or create any resources.
      network_client: A NetworkManagementClient instance.
      parameters: A dict, containing all the parameters necessary to
        authenticate this user with Azure.
      subnet: A Subnet instance from the Virtual Network created.
    """
    resource_group = parameters[self.PARAM_RESOURCE_GROUP]
    vm_network_name = Haikunator().haikunate()
    self.create_network_interface(network_client, vm_network_name,
                                  vm_network_name, subnet, parameters)
    network_interface = network_client.network_interfaces.get(
      resource_group, vm_network_name)
    self.create_virtual_machine(credentials, network_client,
                                network_interface.id,
                                parameters, vm_network_name)

  def create_virtual_machine(self, credentials, network_client, network_id,
                             parameters, vm_network_name):
    """ Creates an Azure virtual machine using the network interface created.
    Args:
      credentials: A ServicePrincipalCredentials instance, that can be used to
        access or create any resources.
      network_client: A NetworkManagementClient instance.
      network_id: The network id of the network interface created.
      parameters: A dict, containing all the parameters necessary to
        authenticate this user with Azure.
      vm_network_name: The name of the virtual machine to use.
    """
    resource_group = parameters[self.PARAM_RESOURCE_GROUP]
    zone = parameters[self.PARAM_ZONE]
    verbose = parameters[self.PARAM_VERBOSE]
    subscription_id = str(parameters[self.PARAM_SUBSCRIBER_ID])
    azure_instance_type = parameters[self.PARAM_INSTANCE_TYPE]
    AppScaleLogger.verbose("Creating a Virtual Machine '{}'".
                           format(vm_network_name), verbose)

    compute_client = ComputeManagementClient(credentials, subscription_id)
    linux_config = self.create_linux_configuration(parameters)

    os_profile = OSProfile(admin_username=self.ADMIN_USERNAME,
                           computer_name=vm_network_name,
                           linux_configuration=linux_config)

    hardware_profile = HardwareProfile(vm_size=azure_instance_type)

    network_profile = NetworkProfile(
      network_interfaces=[NetworkInterfaceReference(id=network_id)])


    os_type = OperatingSystemTypes.linux
    azure_image_id = parameters[self.PARAM_IMAGE_ID]

    image_ref = None
    image_hd = None
    plan = None
    virtual_hd = None

    # Publisher images are formatted Publisher:Offer:Sku:Tag
    if self.MARKETPLACE_IMAGE.match(azure_image_id):
      publisher, offer, sku, version = azure_image_id.split(":")
      compatible_zone = zone.lower().replace(" ", "")

      image = compute_client.virtual_machine_images.get(
          compatible_zone, publisher, offer, sku, version)
      image_ref = ImageReference(publisher=publisher,
                                 offer=offer,
                                 sku=sku,
                                 version=version)
      plan = image.plan
    else:
      storage_account = parameters[self.PARAM_STORAGE_ACCOUNT]
      virtual_hd = VirtualHardDisk(
        uri='https://{0}.blob.core.windows.net/vhds/{1}.vhd'.
          format(storage_account, vm_network_name))
      image_hd = VirtualHardDisk(uri=parameters[self.PARAM_IMAGE_ID])

    os_disk = OSDisk(os_type=os_type, caching=CachingTypes.read_write,
                     create_option=DiskCreateOptionTypes.from_image,
                     name=vm_network_name, vhd=virtual_hd, image=image_hd)
    storage_profile = StorageProfile(image_reference=image_ref,
                                     os_disk=os_disk)
<<<<<<< HEAD
    try:
      compute_client.virtual_machines.create_or_update(
          resource_group, vm_network_name, VirtualMachine(location=zone,
              os_profile=os_profile, hardware_profile=hardware_profile,
              network_profile=network_profile, storage_profile=storage_profile))
      # Sleep until an IP address gets associated with the VM.
      while True:
        public_ip_address = network_client.public_ip_addresses.get(
          resource_group,
          vm_network_name)
        if public_ip_address.ip_address:
          AppScaleLogger.log('Azure load balancer VM is available at {}'.
                             format(public_ip_address.ip_address))
          break
        AppScaleLogger.verbose("Waiting {} second(s) for IP address to be "
                               "available".format(self.SLEEP_TIME), verbose)
        time.sleep(self.SLEEP_TIME)
    except CloudError as error:
      logging.exception("Azure agent received a CloudError.")
      raise AgentRuntimeException("Unable to create virtual machine. "
                                  "Reason: {}".format(error.message))
    except ClientException as e:
      logging.exception("ClientException received while attempting to contact "
                        "Azure.")
      raise AgentRuntimeException(e.message)
=======
    compute_client.virtual_machines.create_or_update(
      resource_group, vm_network_name, VirtualMachine(location=zone,
                                                      plan=plan,
                                                      os_profile=os_profile,
                                                      hardware_profile=hardware_profile,
                                                      network_profile=network_profile,
                                                      storage_profile=storage_profile))

    # Sleep until an IP address gets associated with the VM.
    while True:
      public_ip_address = network_client.public_ip_addresses.get(resource_group,
                                                                 vm_network_name)
      if public_ip_address.ip_address:
        AppScaleLogger.log('Azure load balancer VM is available at {}'.
                           format(public_ip_address.ip_address))
        break
      AppScaleLogger.verbose("Waiting {} second(s) for IP address to be "
                             "available".format(self.SLEEP_TIME), verbose)
      time.sleep(self.SLEEP_TIME)
>>>>>>> 8b47e493

  def create_linux_configuration(self, parameters):
    """ Creates a Linux Configuration to pass in to the virtual machine
    instance to be created.
    Args:
        parameters: A dict, containing all the parameters necessary to
          authenticate this user with Azure.
    Returns:
        An instance of LinuxConfiguration
    """
    is_autoscale = parameters['autoscale_agent']
    keyname = parameters[self.PARAM_KEYNAME]
    private_key_path = LocalState.LOCAL_APPSCALE_PATH + keyname
    public_key_path = private_key_path + ".pub"
    auth_keys_path = "/home/{}/.ssh/authorized_keys".format(self.ADMIN_USERNAME)

    if is_autoscale in ['True', True]:
      public_key_path = auth_keys_path

    with open(public_key_path, 'r') as pub_ssh_key_fd:
      pub_ssh_key = pub_ssh_key_fd.read()

    public_keys = [SshPublicKey(path=auth_keys_path, key_data=pub_ssh_key)]
    ssh_config = SshConfiguration(public_keys=public_keys)
    linux_config = LinuxConfiguration(disable_password_authentication=True,
                                      ssh=ssh_config)
    return linux_config

  def add_instances_to_existing_ss(self, count, parameters):
    """ Looks through existing scale sets in a particular resource group and
    adds instances (created as a part of autoscaling) to the ones which have
    additional capacity.
    Args:
        count: The number of instances to be created for autoscaling.
        parameters: A dict, containing all the parameters necessary to
          authenticate this user with Azure.
    Returns:
        The number of instances created and added to the existing scale sets.
    Raises:
        AgentRuntimeException: If an error has occurred talking to Azure.
    """
    credentials = self.open_connection(parameters)
    subscription_id = str(parameters[self.PARAM_SUBSCRIBER_ID])
    resource_group = parameters[self.PARAM_RESOURCE_GROUP]
    instance_type = parameters[self.PARAM_INSTANCE_TYPE]
    compute_client = ComputeManagementClient(credentials, subscription_id)

    num_instances_added = 0
    try:
      scalesets_and_counts = []
      for vmss in compute_client.virtual_machine_scale_sets.list(
          resource_group):
        ss_instance_count = len(list(
          compute_client.virtual_machine_scale_set_vms.list(resource_group, vmss.name)))

        if ss_instance_count >= self.MAX_VMSS_CAPACITY:
          continue

        if not vmss.sku.name == instance_type:
          continue
        vmss = compute_client.virtual_machine_scale_sets.get(resource_group,
                                                             vmss.name)
        scalesets_and_counts.append((vmss, ss_instance_count))
    except CloudError as error:
      logging.exception("Azure agent received a CloudError trying to add "
                        "to Scale Sets.")
      raise AgentRuntimeException("Unable to add to Scale Sets due to: {}"
                                  .format(error.message))
    except ClientException as e:
      logging.exception("ClientException received while attempting to contact "
                        "Azure.")
      raise AgentRuntimeException(e.message)

    for vmss, ss_instance_count in scalesets_and_counts:
      ss_upgrade_policy = vmss.upgrade_policy
      ss_location = vmss.location
      ss_profile = vmss.virtual_machine_profile
      ss_overprovision = vmss.overprovision

      new_capacity = min(ss_instance_count + count, self.MAX_VMSS_CAPACITY)
      sku = ComputeSku(name=parameters[self.PARAM_INSTANCE_TYPE],
                       capacity=new_capacity)
      scaleset = VirtualMachineScaleSet(sku=sku,
                                        upgrade_policy=ss_upgrade_policy,
                                        location=ss_location,
                                        virtual_machine_profile=ss_profile,
                                        overprovision=ss_overprovision)
      try:
        create_update_response = compute_client.virtual_machine_scale_sets. \
          create_or_update(resource_group, vmss.name, scaleset)

        self.wait_for_ss_update(new_capacity, create_update_response, vmss.name)
      except CloudError as error:
        logging.exception("Azure agent received a CloudError.")
        raise AgentRuntimeException("Unable to create/update ScaleSet. "
                                    "Reason: {}".format(error.message))
      except ClientException as e:
        logging.exception("ClientException received while attempting to contact"
          " Azure.")
        raise AgentRuntimeException(e.message)

      newly_added = new_capacity - ss_instance_count
      num_instances_added += newly_added
      count -= newly_added

      # If all the additional instances to be created fit within the
      # capacity of existing scale sets.
      if count == 0:
        break

    return num_instances_added

  def create_or_update_vm_scale_sets(self, count, parameters, subnet):
    """ Creates/Updates a virtual machine scale set containing the given number
    of virtual machines with the virtual network provided.
    Args:
        count: The number of virtual machines to be created in the scale set.
        parameters: A dict, containing all the parameters necessary to
          authenticate this user with Azure.
        subnet:A reference to the subnet ID of the virtual network created.
    Raises:
        AgentConfigurationException: If the operation to create a virtual
        machine scale set did not succeed.
    """
    verbose = parameters[self.PARAM_VERBOSE]
    random_resource_name = Haikunator().haikunate()

    num_instances_to_add = count

    # While autoscaling, look through existing scale sets to check if they have
    # capacity to hold more vms. If they do, update the scale sets with additional
    # vms. If not, then create a new scale set for them.
    is_autoscale = parameters['autoscale_agent']
    if is_autoscale in ['True', True]:
      instances_added = self.add_instances_to_existing_ss(
        num_instances_to_add, parameters)
      # Exceeded capacity of existing scale sets, so create a new scale set.
      if num_instances_to_add > instances_added:
        num_instances_to_add = num_instances_to_add - instances_added
      else:
        # The required number of instances fit within existing scale sets.
        return

    # Create multiple scale sets with the allowable maximum capacity of VMs.
    if num_instances_to_add > self.MAX_VMSS_CAPACITY:
      # Count of the number of scale sets needed depending on the max capacity.
      scale_set_count = int(math.ceil(num_instances_to_add / float(
        self.MAX_VMSS_CAPACITY)))
      remaining_vms_count = num_instances_to_add

      scalesets_futures = []
      scalesets_exceptions = []
      # We can use a with statement to ensure threads are cleaned up promptly
      with concurrent.futures.ThreadPoolExecutor(max_workers=5) as executor:
        for ss_count in range(scale_set_count):
          resource_name = random_resource_name + "-resource-{}".format(ss_count)
          scale_set_name = random_resource_name + "-scaleset-{}".format(
            ss_count)
          capacity = self.MAX_VMSS_CAPACITY
          if remaining_vms_count < self.MAX_VMSS_CAPACITY:
            capacity = remaining_vms_count
          AppScaleLogger.verbose('Creating a Scale Set {0} with {1} VM(s)'.
                                 format(scale_set_name, capacity), verbose)

          # Start creating scalesets.
          scalesets_futures.append(executor.submit(self.create_scale_set,
              capacity, parameters, resource_name, scale_set_name, subnet))
        remaining_vms_count = remaining_vms_count - self.MAX_VMSS_CAPACITY
        for future in concurrent.futures.as_completed(scalesets_futures):
          exception = future.exception()
          if exception:
            scalesets_exceptions.append(exception)

      for exception in scalesets_exceptions:
        if not isinstance(exception, (CloudError, AgentRuntimeException)):
          logging.exception(exception)
      if scalesets_exceptions:
        raise AgentRuntimeException(str(scalesets_exceptions))

    # Create a scale set using the count of VMs provided.
    else:
      scale_set_name = random_resource_name + "-scaleset-{}vms".format(num_instances_to_add)
      AppScaleLogger.verbose('Creating a Scale Set {0} with {1} VM(s)'.
                             format(scale_set_name, num_instances_to_add), verbose)
      self.create_scale_set(num_instances_to_add, parameters, random_resource_name,
                            scale_set_name, subnet)

  def create_scale_set(self, count, parameters, resource_name,
                       scale_set_name, subnet):
    """ Creates a scale set of 'count' number of virtual machines in the given
    subnet and virtual Network.
    Args:
        count: The VM capacity of the scale set to be created.
        parameters: A dict, containing all the parameters necessary to
          authenticate this user with Azure.
        resource_name: The names of the sub resources needed to create
          a virtual machine in a scale set.
        scale_set_name: The name of the scale set to be created.
        subnet: A reference to the subnet ID of the virtual network created.

    Raises:
        AgentConfigurationException: If the operation to create a virtual
         machine scale set did not succeed.
    """
    credentials = self.open_connection(parameters)
    subscription_id = str(parameters[self.PARAM_SUBSCRIBER_ID])
    zone = parameters[self.PARAM_ZONE]
    resource_group = parameters[self.PARAM_RESOURCE_GROUP]
    compute_client = ComputeManagementClient(credentials, subscription_id)

    linux_configuration = self.create_linux_configuration(parameters)

    os_profile = VirtualMachineScaleSetOSProfile(
      computer_name_prefix=resource_name, admin_username=self.ADMIN_USERNAME,
      linux_configuration=linux_configuration)


    subnet_reference = ApiEntityReference(id=subnet.id)
    ip_config = VirtualMachineScaleSetIPConfiguration(name=resource_name,
                                                      subnet=subnet_reference)

    network_interface_config = VirtualMachineScaleSetNetworkConfiguration(
      name=resource_name, primary=True, ip_configurations=[ip_config])

    network_profile = VirtualMachineScaleSetNetworkProfile(
      network_interface_configurations=[network_interface_config])

    os_disk = None
    plan = None
    image_ref = None
    azure_image_id = parameters[self.PARAM_IMAGE_ID]
    # Publisher images are formatted Publisher:Offer:Sku:Tag
    if self.MARKETPLACE_IMAGE.match(azure_image_id):
      publisher, offer, sku, version = azure_image_id.split(":")
      compatible_zone = zone.lower().replace(" ", "")

      image = compute_client.virtual_machine_images.get(
          compatible_zone, publisher, offer, sku, version)
      image_ref = ImageReference(publisher=publisher,
                                 offer=offer,
                                 sku=sku,
                                 version=version)
      plan = image.plan
    else:
      image_hd = VirtualHardDisk(uri=azure_image_id)

      os_disk = VirtualMachineScaleSetOSDisk(
          name=resource_name, caching=CachingTypes.read_write,
          create_option=DiskCreateOptionTypes.from_image,
          os_type=OperatingSystemTypes.linux, image=image_hd)

    storage_profile = VirtualMachineScaleSetStorageProfile(
        os_disk=os_disk, image_reference=image_ref)
    virtual_machine_profile = VirtualMachineScaleSetVMProfile(
      os_profile=os_profile, storage_profile=storage_profile,
      network_profile=network_profile)

    sku = ComputeSku(name=parameters[self.PARAM_INSTANCE_TYPE], capacity=long(count))
    upgrade_policy = UpgradePolicy(mode=UpgradeMode.manual)
    vm_scale_set = VirtualMachineScaleSet(
      sku=sku, upgrade_policy=upgrade_policy, location=zone, plan=plan,
      virtual_machine_profile=virtual_machine_profile, overprovision=False)

    try:
      create_update_response = \
        compute_client.virtual_machine_scale_sets.create_or_update(
          resource_group, scale_set_name, vm_scale_set)

      self.wait_for_ss_update(count, create_update_response, scale_set_name)
    except CloudError as error:
      logging.exception("Azure agent received a CloudError.")
      raise AgentRuntimeException("Unable to create network interface. "
                                  "Reason: {}".format(error.message))
    except ClientException as e:
      logging.exception("ClientException received while attempting to contact "
                        "Azure.")
      raise AgentRuntimeException(e.message)

  def wait_for_ss_update(self, count, create_update_response, scale_set_name):
    """ Waits until the scale set has been successfully updated and all the
    instances have been created and are running.

    Args:
        count: The VM capacity of the scale set to be created.
        create_update_response: An instance, of the AzureOperationPoller to
          poll for the status of the operation being performed.
        scale_set_name: The name of the scale set being updated.

    Raises:
        AgentConfigurationException: If it encounters a problem updating
          the virtual machine scale set.
    """
    try:
      create_update_response.wait(timeout=self.MAX_VMSS_WAIT_TIME)
      result = create_update_response.result()
      if result.provisioning_state == 'Succeeded':
        AppScaleLogger.log("Scale Set '{0}' with {1} VM(s) has been successfully "
                           "configured!".format(scale_set_name, count))
      else:
        AppScaleLogger.log("Unable to create a Scale Set of {0} "
                           "VM(s).Provisioning Status: {1}"
                           .format(count, result.provisioning_state))

    except CloudError as error:
      logging.exception("CloudError during creation of Scale Set.")
      raise AgentConfigurationException("Unable to create a Scale Set of {0} "
                                        "VM(s): {1}".format(count, error.message))
    except ClientException as e:
      logging.exception("ClientException received while attempting to "
                        "contact Azure.")
      raise AgentRuntimeException("Unable to create a Scale Set due to: "
                                  "{0}".format(e.message))

  def associate_static_ip(self, instance_id, static_ip):
    """ Associates the given static IP address with the given instance ID.

    Args:
      instance_id: A str that names the instance that the static IP should be
        bound to.
      static_ip: A str naming the static IP to bind to the given instance.
    """

  def terminate_instances(self, parameters):
    """ Deletes the instances specified in 'parameters' running in Azure.
    Args:
      parameters: A dict, containing all the parameters necessary to
        authenticate this user with Azure.
    """
    credentials = self.open_connection(parameters)
    resource_group = parameters[self.PARAM_RESOURCE_GROUP]
    subscription_id = str(parameters[self.PARAM_SUBSCRIBER_ID])
    verbose = parameters[self.PARAM_VERBOSE]
    instances_to_delete = parameters[self.PARAM_INSTANCE_IDS]
    AppScaleLogger.verbose("Terminating the vm instance(s) '{}'".
                           format(instances_to_delete), verbose)

    compute_client = ComputeManagementClient(credentials, subscription_id)
    try:
      vmss_list = list(compute_client.virtual_machine_scale_sets.list(
          resource_group))
    except CloudError as e:
      logging.exception("CloudError received trying to list Scale Sets.")
      raise AgentRuntimeException(e.message)
    except ClientException as e:
      logging.exception("ClientException received while attempting to contact "
                        "Azure.")
      raise AgentRuntimeException(e.message)

    downscale = parameters['autoscale_agent']

    # On downscaling of instances, we need to delete the specific instance
    # from the Scale Set.
    if downscale in ['True', True]:
      # Delete the scale set virtual machines matching the given instance ids.
      vmss_vm_delete_futures = []
      vmss_vm_delete_exceptions = []

      try:
        vmss_vms_to_delete = [(vm.name, vmss.name) for vmss in vmss_list
            for vm in compute_client.virtual_machine_scale_set_vms.list(
            resource_group, vmss.name)
            if vm.name in instances_to_delete]
      except CloudError as e:
        logging.exception("CloudError received while trying to terminate "
                          "instances.")
        raise AgentRuntimeException(e.message)
      except ClientException as e:
        logging.exception("ClientException received while attempting to "
                          "contact Azure.")
        raise AgentRuntimeException(e.message)

      with concurrent.futures.ThreadPoolExecutor(max_workers=5) as executor:
        for vm_name, vmss_name in vmss_vms_to_delete:
          vmss_vm_delete_futures.append(executor.submit(
              self.delete_vmss_instance, compute_client, parameters,
              vmss_name, vm_name))
          instances_to_delete.remove(vm_name)

        for future in concurrent.futures.as_completed(vmss_vm_delete_futures):
          exception = future.exception()
          if exception:
            vmss_vm_delete_exceptions.append(exception)

      for exception in vmss_vm_delete_exceptions:
        if not isinstance(exception, (CloudError, AgentRuntimeException)):
          logging.exception(exception)
      if vmss_vm_delete_exceptions:
        raise AgentRuntimeException(str(vmss_vm_delete_exceptions))

      AppScaleLogger.log("Virtual machine(s) have been successfully downscaled.")
      AppScaleLogger.log("Cleaning up any Scale Sets, if needed ...")
      vmss_delete_futures = []
      vmss_delete_exceptions = []

      try:
        ss_to_delete = [vmss.name for vmss in vmss_list if
          any(compute_client.virtual_machine_scale_set_vms.list(resource_group, vmss.name))]
      except CloudError as e:
        logging.exception("CloudError received while trying to terminate "
                          "instances.")
        raise AgentRuntimeException(e.message)
      except ClientException as e:
        logging.exception("ClientException received while attempting to "
                          "contact Azure.")
        raise AgentRuntimeException(e.message)

      with concurrent.futures.ThreadPoolExecutor(max_workers=5) as executor:
        for vmss_name in ss_to_delete:
          vmss_delete_futures.append(executor.submit(
                self.delete_virtual_machine_scale_set, compute_client,
                parameters, vmss_name))

        for future in concurrent.futures.as_completed(vmss_delete_futures):
          exception = future.exception()
          if exception:
            vmss_delete_exceptions.append(exception)

      for exception in vmss_delete_exceptions:
        if not isinstance(exception, (CloudError, AgentRuntimeException)):
          logging.exception(exception)
      if vmss_delete_exceptions:
        raise AgentRuntimeException(str(vmss_delete_exceptions))
      return

    # On appscale down --terminate, we delete all the Scale Sets within the
    # resource group specified, as it is faster than deleting the individual
    # instances within each Scale Set.

    # Get the list of all ScaleSet Instance Ids before deleting ScaleSets.
    try:
      delete_ss_instances = [vm.name for vmss in vmss_list
       for vm in compute_client.virtual_machine_scale_set_vms.list(
       resource_group, vmss.name)]
    except CloudError as e:
      logging.exception("CloudError received while trying to terminate "
                        "instances.")
      raise AgentRuntimeException(e.message)
    except ClientException as e:
      logging.exception("ClientException received while attempting to contact "
                        "Azure.")
      raise AgentRuntimeException(e.message)

    # Delete ScaleSets.
    vmss_delete_futures = []
    vmss_delete_exceptions = []
    with concurrent.futures.ThreadPoolExecutor(max_workers=5) as executor:
      for vmss in vmss_list:
        vmss_delete_futures.append(executor.submit(
            self.delete_virtual_machine_scale_set, compute_client,
            parameters, vmss.name))
      for future in concurrent.futures.as_completed(vmss_delete_futures):
        exception = future.exception()
        if exception:
          vmss_delete_exceptions.append(exception)

    for exception in vmss_delete_exceptions:
      if not isinstance(exception, (CloudError, AgentRuntimeException)):
        logging.exception(exception)
    if vmss_delete_exceptions:
      raise AgentRuntimeException(str(vmss_delete_exceptions))

    AppScaleLogger.log("Virtual machine scale set(s) have been successfully "
                       "deleted.")
    # Delete the load balancer virtual machines matching the given instance ids.
    delete_lb_instances = self.diff(instances_to_delete, delete_ss_instances)
    lb_delete_futures = []
    lb_delete_exceptions = []
    with concurrent.futures.ThreadPoolExecutor(max_workers=5) as executor:
      for vm_name in delete_lb_instances:
        lb_delete_futures.append(executor.submit(self.delete_virtual_machine,
           compute_client, parameters, vm_name))

      for future in concurrent.futures.as_completed(lb_delete_futures):
        exception = future.exception()
        if exception:
          lb_delete_exceptions.append(exception)

    for exception in lb_delete_exceptions:
      if not isinstance(exception, (CloudError, AgentRuntimeException)):
        logging.exception(exception)
    if lb_delete_exceptions:
      raise AgentRuntimeException(str(lb_delete_exceptions))

    AppScaleLogger.log("Load balancer virtual machine(s) have been "
       "successfully deleted")

  def delete_virtual_machine_scale_set(self, compute_client, parameters, vmss_name):
    """ Deletes the virtual machine scale set created from the specified
    resource group.
    Args:
        compute_client: An instance of the Compute Management client.
        parameters: A dict, containing all the parameters necessary to
          authenticate this user with Azure.
        vmss_name: The name of the virtual machine scale set to be deleted.
    """
    resource_group = parameters[self.PARAM_RESOURCE_GROUP]
    verbose = parameters[self.PARAM_VERBOSE]
    AppScaleLogger.verbose("Deleting Scale Set {} ...".format(vmss_name), verbose)
    delete_response = compute_client.virtual_machine_scale_sets.delete(
      resource_group, vmss_name)
    resource_name = 'Virtual Machine Scale Set' + ":" + vmss_name
    self.sleep_until_delete_operation_done(delete_response, resource_name,
                                           self.MAX_VM_UPDATE_TIME, verbose)
    AppScaleLogger.verbose("Virtual Machine Scale Set {} has been successfully "
                           "deleted.".format(vmss_name), verbose)

  def delete_vmss_instance(self, compute_client, parameters, vmss_name, instance_id):
    """ Deletes the specified virtual machine instance from the given Scale Set.
    Args:
      compute_client: An instance of the Compute Management client.
      parameters: A dict, containing all the parameters necessary to
        authenticate this user with Azure.
      vmss_name: The Scale Set from which the instance needs to be deleted.
      instance_id: The ID of the instance in the Scale Set to be deleted.
    """
    resource_group = parameters[self.PARAM_RESOURCE_GROUP]
    verbose = parameters[self.PARAM_VERBOSE]

    vm_info = "Virtual Machine {0} from Scale Set {1}".format(instance_id,
                                                              vmss_name)

    # Check if we succeeded deleting the instance before but timed out.
    vm_list = compute_client.virtual_machine_scale_set_vms.list(
        resource_group, vmss_name)
    already_deleted = True
    for vm in vm_list:
      if instance_id == vm.instance_id:
        already_deleted = False
        break
    if already_deleted:
      AppScaleLogger.verbose("{0} has already been deleted".format(vm_info),
                             verbose)
      return

    AppScaleLogger.verbose("Deleting {0} ...".format(vm_info), verbose)
    result = compute_client.virtual_machine_scale_set_vms.delete(resource_group,
                                                                 vmss_name,
                                                                 instance_id)
    resource_name = 'Virtual Machine Instance ' + instance_id
    self.sleep_until_delete_operation_done(result, resource_name,
                                           self.MAX_VM_UPDATE_TIME, verbose)
    # Double check if we succeeded deleting the instance.
    vm_list = compute_client.virtual_machine_scale_set_vms.list(
        resource_group, vmss_name)

    for vm in vm_list:
      if instance_id == vm.instance_id:
        raise AgentRuntimeException("{0} has not been successfully "
                                    "deleted".format(vm_info))
    AppScaleLogger.verbose("{0} from scaleset {1} has been successfully "
                           "deleted".format(instance_id, vmss_name), verbose)

  def delete_virtual_machine(self, compute_client, parameters, vm_name):
    """ Deletes the virtual machine from the resource_group specified.
    Args:
      compute_client: An instance of the Compute Management client.
      parameters: A dict, containing all the parameters necessary to
        authenticate this user with Azure.
      vm_name: The name of the virtual machine to be deleted.
    """
    resource_group = parameters[self.PARAM_RESOURCE_GROUP]
    verbose = parameters[self.PARAM_VERBOSE]

    # Check if we succeeded deleting the instance before but timed out.
    virtual_machines = compute_client.virtual_machines.list(resource_group)

    already_deleted = True
    for vm in virtual_machines:
      if vm_name == vm.name:
        already_deleted = False
        break
    if already_deleted:
      AppScaleLogger.verbose("Virtual Machine {0} has already been "
                             "deleted".format(vm_name), verbose)
      return

    AppScaleLogger.verbose("Deleting Virtual Machine {} ...".format(vm_name), verbose)
    result = compute_client.virtual_machines.delete(resource_group, vm_name)
    resource_name = 'Virtual Machine' + ':' + vm_name
    self.sleep_until_delete_operation_done(result, resource_name,
                                           self.MAX_VM_UPDATE_TIME, verbose)

    # Double check if we succeeded deleting the instance.
    virtual_machines = compute_client.virtual_machines.list(resource_group)
    for vm in virtual_machines:
      if vm_name == vm.name:
        raise AgentRuntimeException("Virtual Machine {0} has not "
                                    "been successfully deleted".format(vm_name))

    AppScaleLogger.verbose("Virtual Machine {} has been successfully deleted.".
                           format(vm_name), verbose)

  def sleep_until_delete_operation_done(self, result, resource_name,
                                        max_sleep, verbose):
    """ Sleeps until the delete operation for the resource is completed
    successfully.
    Args:
      result: An instance, of the AzureOperationPoller to poll for the status
        of the operation being performed.
      resource_name: The name of the resource being deleted.
      max_sleep: The maximum number of seconds to sleep for the resources to
        be deleted.
      verbose: A boolean indicating whether or not in verbose mode.
    """
    time_start = time.time()
    while not result.done():
      AppScaleLogger.verbose("Waiting {0} second(s) for {1} to be deleted.".
                             format(self.SLEEP_TIME, resource_name), verbose)
      time.sleep(self.SLEEP_TIME)
      total_sleep_time = time.time() - time_start
      if total_sleep_time > max_sleep:
        AppScaleLogger.log("Waited {0} second(s) for {1} to be deleted. "
          "Operation has timed out.".format(total_sleep_time, resource_name))
        break

  def does_address_exist(self, parameters):
    """ Verifies that the specified static IP address has been allocated, and
    belongs to the user with the given credentials.

    Args:
      parameters: A dict containing values necessary to authenticate with the
        underlying cloud, as well as a key indicating which static IP address
        should be validated.
    Returns:
      A bool that indicates if the given static IP address exists, and belongs
      to this user.
    """

  def does_image_exist(self, parameters):
    """ Verifies that the specified machine image exists in this cloud.

    Args:
      parameters: A dict containing values necessary to authenticate with the
        underlying cloud, as well as a key indicating which machine image should
        be checked for existence.
    Returns:
      A bool that indicates if the machine image exists in this cloud.
    """
    return True

  def does_disk_exist(self, parameters, disk):
    """ Verifies that the specified persistent disk exists in this cloud.

    Args:
      parameters: A dict that includes the parameters needed to authenticate
        with this cloud.
      disk: A str containing the name of the disk that we should check for
        existence.
    Returns:
      True if the named persistent disk exists, and False otherwise,
    """

  def does_zone_exist(self, parameters):
    """ Verifies that the specified zone exists in this cloud.

    Args:
      parameters: A dict that includes a key indicating the zone to check for
        existence.
    Returns:
      True if the zone exists, and False otherwise.
    Raises:
      AgentConfigurationException: If an error is encountered during
        checking for the zone.
      AgentRuntimeException: If an unexpected Azure Error has been encountered.
    """
    credentials = self.open_connection(parameters)
    subscription_id = str(parameters[self.PARAM_SUBSCRIBER_ID])
    zone = parameters[self.PARAM_ZONE]
    resource_client = ResourceManagementClient(credentials, subscription_id)
    try:
      resource_providers = resource_client.providers.list()
      for provider in resource_providers:
        for resource_type in provider.resource_types:
          if zone in resource_type.locations:
            return True
    except CloudError as error:
      logging.exception("Unable to check if zone exists.")
      raise AgentConfigurationException("Unable to check if zone exists. "
                                        "Reason: {}".format(error.message))
    except ClientException as e:
      logging.exception("ClientException received while attempting to contact "
                        "Azure.")
      raise AgentRuntimeException(e.message)
    return False

  def cleanup_state(self, parameters):
    """ Removes any remote state that was created to run AppScale instances
    during this deployment.
    Args:
      parameters: A dict that includes keys indicating the remote state
        that should be deleted.
    Raises:
      AgentConfigurationException: If an error is encountered during
        trying to clean up the state in Azure.
    """
    subscription_id = str(parameters[self.PARAM_SUBSCRIBER_ID])
    resource_group = parameters[self.PARAM_RESOURCE_GROUP]
    credentials = self.open_connection(parameters)
    network_client = NetworkManagementClient(credentials, subscription_id)
    verbose = parameters[self.PARAM_VERBOSE]

    AppScaleLogger.log("Cleaning up the network configuration created for this "
                       "deployment ...")
    try:
      network_interfaces = network_client.network_interfaces.list(resource_group)
      for interface in network_interfaces:
        result = network_client.network_interfaces.delete(resource_group, interface.name)
        resource_name = 'Network Interface' + ':' + interface.name
        self.sleep_until_delete_operation_done(result, resource_name,
                                               self.MAX_SLEEP_TIME, verbose)
        AppScaleLogger.verbose("Network Interface {} has been successfully deleted.".
                               format(interface.name), verbose)
    except CloudError as error:
      logging.exception("CloudError received trying to clean up network interfaces.")
      raise AgentRuntimeException("Unable to clean up network interfaces. "
                                  "Reason: {}".format(error.message))
    except ClientException as e:
      logging.exception("ClientException received while attempting to contact "
                        "Azure.")
      raise AgentRuntimeException(e.message)

    AppScaleLogger.log("Network Interface(s) have been successfully deleted.")

    try:
      public_ip_addresses = network_client.public_ip_addresses.list(resource_group)
      for public_ip in public_ip_addresses:
        result = network_client.public_ip_addresses.delete(resource_group, public_ip.name)
        resource_name = 'Public IP Address' + ':' + public_ip.name
        self.sleep_until_delete_operation_done(result, resource_name,
                                               self.MAX_SLEEP_TIME, verbose)
        AppScaleLogger.verbose("Public IP Address {} has been successfully deleted.".
                               format(public_ip.name), verbose)
    except CloudError as error:
      logging.exception("Unable to clean up public ips.")
      raise AgentRuntimeException("Unable to clean up public ips. "
                                  "Reason: {}".format(error.message))
    except ClientException as e:
      logging.exception("ClientException received while attempting to contact "
                        "Azure.")
      raise AgentRuntimeException(e.message)

    AppScaleLogger.log("Public IP Address(s) have been successfully deleted.")

    try:
      virtual_networks = network_client.virtual_networks.list(resource_group)
      for network in virtual_networks:
        result = network_client.virtual_networks.delete(resource_group, network.name)
        resource_name = 'Virtual Network' + ':' + network.name
        self.sleep_until_delete_operation_done(result, resource_name,
                                               self.MAX_SLEEP_TIME, verbose)
        AppScaleLogger.verbose("Virtual Network {} has been successfully deleted.".
                               format(network.name), verbose)
    except CloudError as error:
      logging.exception("Unable to clean up virtual networks.")
      raise AgentRuntimeException("Unable to clean up virtual networks. "
                                  "Reason: {}".format(error.message))
    except ClientException as e:
      logging.exception("ClientException received while attempting to "
                        "contact Azure.")
      raise AgentRuntimeException(e.message)

    AppScaleLogger.log("Virtual Network(s) have been successfully deleted.")

  def get_params_from_args(self, args):
    """ Constructs a dict with only the parameters necessary to interact with
    Microsoft Azure.
    Args:
      args: A Namespace or dict, that maps all of the arguments the user has
        invoked an AppScale command with their associated value.
    Returns:
      A dict, that maps each argument given to the value that was associated with
        it.
    Raises:
      AgentConfigurationException: If unable to authenticate using the credentials
        provided in the AppScalefile.
    """
    if not isinstance(args, dict):
      args = vars(args)

    params = {
      self.PARAM_APP_ID: args[self.PARAM_APP_ID],
      self.PARAM_APP_SECRET: args[self.PARAM_APP_SECRET],
      self.PARAM_IMAGE_ID: args['machine'],
      self.PARAM_INSTANCE_TYPE: args[self.PARAM_INSTANCE_TYPE],
      self.PARAM_GROUP: args[self.PARAM_GROUP],
      self.PARAM_KEYNAME: args[self.PARAM_KEYNAME],
      self.PARAM_RESOURCE_GROUP: args[self.PARAM_RESOURCE_GROUP],
      self.PARAM_STORAGE_ACCOUNT: args[self.PARAM_STORAGE_ACCOUNT],
      self.PARAM_SUBSCRIBER_ID: args[self.PARAM_SUBSCRIBER_ID],
      self.PARAM_TAG: args[self.PARAM_TAG],
      self.PARAM_TENANT_ID: args[self.PARAM_TENANT_ID],
      self.PARAM_TEST: args[self.PARAM_TEST],
      self.PARAM_VERBOSE : args.get('verbose', False),
      self.PARAM_ZONE : args[self.PARAM_ZONE],
      'autoscale_agent': False
    }
    self.assert_credentials_are_valid(params)

    # In case no resource group is passed, pass a default group.
    if not args[self.PARAM_RESOURCE_GROUP]:
      params[self.PARAM_RESOURCE_GROUP] = self.DEFAULT_RESOURCE_GROUP

    # Perform Marketplace Image checks.
    if self.MARKETPLACE_IMAGE.match(params[self.PARAM_IMAGE_ID]):
      params[self.PARAM_IMAGE_ID] = self.get_marketplace_image_version(params)
      self.check_marketplace_image(params)
    # Only assign default storage account if we are not using a Marketplace
    # Image.
    elif not args[self.PARAM_STORAGE_ACCOUNT]:
     params[self.PARAM_STORAGE_ACCOUNT] = self.DEFAULT_STORAGE_ACCT

    return params

  def get_marketplace_image_version(self, parameters):
    """ Check if the marketplace image specified exists and it's correct
    version if 'latest' was specified.

    Args:
      parameters: A dict containing values necessary to authenticate with the
        Azure.
    Returns:
      A string indicating the given or corrected marketplace image formatted
        "publisher:offer:sku:version". For example if
        "appscale-marketplace:appscale:3:latest" was received at this time would
        return "appscale-marketplace:appscale:3:3.5.2"
    Raises:
      AgentConfigurationException: If we cannot find the image.
    """
    credentials = self.open_connection(parameters)
    subscription_id = str(parameters[self.PARAM_SUBSCRIBER_ID])
    azure_image_id = parameters[self.PARAM_IMAGE_ID]
    zone = parameters[self.PARAM_ZONE]

    AppScaleLogger.log("Checking publisher image version for {}".format(
        azure_image_id))
    publisher, offer, sku, version = azure_image_id.split(":")
    compute_client = ComputeManagementClient(credentials, subscription_id)
    compatible_zone = zone.lower().replace(" ", "")

    if version.lower() != 'latest':
      try:
        compute_client.virtual_machine_images.get(compatible_zone, publisher,
                                                  offer, sku, version)
        return azure_image_id
      except CloudError as e:
        raise AgentConfigurationException("Received CloudError trying to "
            "request specified image. Please ensure your image is valid in "
            "the AppScalefile. Reason: {}".format(e))

    try:
      top_one = compute_client.virtual_machine_images.list(
          compatible_zone, publisher, offer, sku, top=1, orderby='name desc')
    except CloudError as e:
      raise AgentConfigurationException("Received CloudError trying to "
          "request specified image. Please ensure your image is valid in "
          "the AppScalefile. Reason: {}".format(e))

    if len(top_one) == 0:
      raise AgentConfigurationException("Can't resolve the vesion of '{}'"
                                  .format(azure_image_id))

    version = top_one[0].name

    return ":".join([publisher, offer, sku, version])

  def check_marketplace_image(self, parameters):
    """ Check if the marketplace image specified has its terms accepted.
    Otherwise we will not be able to use this image.

    Args:
      parameters: A dict containing values necessary to authenticate with the
        Azure.
    Raises:
      AgentRuntimeException: If we cannot complete the calls to Azure.
    """
    credentials = self.open_connection(parameters)
    subscription_id = str(parameters[self.PARAM_SUBSCRIBER_ID])
    azure_image_id = parameters[self.PARAM_IMAGE_ID]
    zone = parameters[self.PARAM_ZONE]

    publisher, offer, sku, version = azure_image_id.split(":")
    compute_client = ComputeManagementClient(credentials, subscription_id)
    compatible_zone = zone.lower().replace(" ", "")

    AppScaleLogger.log("Using publisher image {}".format(azure_image_id))

    try:
      image = compute_client.virtual_machine_images.get(
          compatible_zone, publisher, offer, sku, version)

      market_place_client = MarketplaceOrderingAgreements(credentials,
                                                          subscription_id)
      term = market_place_client.marketplace_agreements.get(
          image.plan.publisher, image.plan.product, image.plan.name)
      if not term.accepted:
        AppScaleLogger.log("Marketplace image {}'s license agreement was not "
                           "accepted, accepting it now.".format(azure_image_id))
        term.accepted = True
        market_place_client.marketplace_agreements.create(
            image.plan.publisher, image.plan.product, image.plan.name, term)
    except CloudError as e:
      raise AgentRuntimeException("Received CloudError trying to check and "
        "accept terms for specified image. Reason: {}".format(e))

  def get_cloud_params(self, keyname):
    """ Searches through the locations.json file with key
    'infrastructure_info' to build a dict containing the
    parameters necessary to interact with Microsoft Azure.
    Args:
      keyname: A str that uniquely identifies this AppScale deployment.
    Returns:
      A dict containing all of the credentials necessary to interact with
        Microsoft Azure.
    """
    params = {
      self.PARAM_GROUP: LocalState.get_group(keyname),
      self.PARAM_KEYNAME: keyname,
      self.PARAM_VERBOSE: True,
      self.PARAM_ZONE: LocalState.get_zone(keyname),
      self.PARAM_SUBSCRIBER_ID: LocalState.get_subscription_id(keyname),
      self.PARAM_APP_ID: LocalState.get_app_id(keyname),
      self.PARAM_APP_SECRET: LocalState.get_app_secret_key(keyname),
      self.PARAM_TENANT_ID: LocalState.get_tenant_id(keyname),
      self.PARAM_RESOURCE_GROUP: LocalState.get_resource_group(keyname),
      self.PARAM_STORAGE_ACCOUNT: LocalState.get_storage_account(keyname),
    }
    return params

  def assert_required_parameters(self, parameters, operation):
    """ Check whether all the parameters required to interact with Azure are
    present in the provided dict.
    Args:
      parameters: A dict containing values necessary to authenticate with the
        Azure.
      operation: A str representing the operation for which the parameters
        should be checked.
    Raises:
      AgentConfigurationException: If a required parameter is absent.
    """
    # Make sure that the user has set each parameter.
    for param in self.REQUIRED_CREDENTIALS:
      if not self.has_parameter(param, parameters):
        raise AgentConfigurationException('The required parameter, {0}, was not'
          ' specified.'.format(param))

  def open_connection(self, parameters):
    """ Connects to Microsoft Azure with the given credentials, creates an
    authentication token and uses that to get the ServicePrincipalCredentials
    which is needed to access any resources.
    Args:
      parameters: A dict, containing all the parameters necessary to
        authenticate this user with Azure. We assume that the user has
        already authorized this account by creating a Service Principal
        with the appropriate (Contributor) role.
    Returns:
      A ServicePrincipalCredentials instance, that can be used to access or
        create any resources.
    """
    app_id = parameters[self.PARAM_APP_ID]
    app_secret_key = parameters[self.PARAM_APP_SECRET]
    tenant_id = parameters[self.PARAM_TENANT_ID]

    # Get an Authentication token using ADAL.
    context = adal.AuthenticationContext(self.AZURE_AUTH_ENDPOINT + tenant_id)
    token_response = context.acquire_token_with_client_credentials(
      self.AZURE_RESOURCE_URL, app_id, app_secret_key)
    token_response.get('accessToken')

    # To access Azure resources for an application, we need a Service Principal
    # with the accurate role assignment. It can be created using the Azure CLI.
    credentials = ServicePrincipalCredentials(client_id=app_id,
                                              secret=app_secret_key,
                                              tenant=tenant_id)
    return credentials


  def create_virtual_network(self, network_client, parameters, network_name,
                             subnet_name):
    """ Creates the network resources, such as Virtual network and Subnet.
    Args:
      network_client: A NetworkManagementClient instance.
      parameters:  A dict, containing all the parameters necessary to
        authenticate this user with Azure.
      network_name: The name to use for the Virtual Network resource.
      subnet_name: The name to use for the Subnet resource.
    Returns:
      A Subnet instance from the Virtual Network created.
    """
    group_name = parameters[self.PARAM_RESOURCE_GROUP]
    region = parameters[self.PARAM_ZONE]
    verbose = parameters[self.PARAM_VERBOSE]
    AppScaleLogger.verbose("Creating/Updating the Virtual Network '{}'".
                           format(network_name), verbose)
    address_space = AddressSpace(address_prefixes=['10.1.0.0/16'])
    subnet1 = Subnet(name=subnet_name, address_prefix='10.1.0.0/24')
    try:
      result = network_client.virtual_networks.create_or_update(
          group_name, network_name,
          VirtualNetwork(location=region, address_space=address_space, subnets=[subnet1]))
      self.sleep_until_update_operation_done(result, network_name, verbose)
    except CloudError as error:
      logging.exception("Azure agent received a CloudError.")
      raise AgentRuntimeException("Unable to create virtual network.. Reason: "
                                  "{}".format(error.message))
    except ClientException as e:
      logging.exception("ClientException received while attempting to contact "
                        "Azure.")
      raise AgentRuntimeException(e.message)

    subnet = network_client.subnets.get(group_name, network_name, subnet_name)
    return subnet

  def create_network_interface(self, network_client, interface_name, ip_name,
                               subnet, parameters):
    """ Creates the Public IP Address resource and uses that to create the
    Network Interface.
    Args:
      network_client: A NetworkManagementClient instance.
      interface_name: The name to use for the Network Interface.
      ip_name: The name to use for the Public IP Address.
      subnet: The Subnet resource from the Virtual Network created.
      parameters:  A dict, containing all the parameters necessary to
        authenticate this user with Azure.
    """
    group_name = parameters[self.PARAM_RESOURCE_GROUP]
    region = parameters[self.PARAM_ZONE]
    verbose = parameters[self.PARAM_VERBOSE]
    AppScaleLogger.verbose("Creating/Updating the Public IP Address '{}'".
                           format(ip_name), verbose)
    ip_address = PublicIPAddress(
      location=region, public_ip_allocation_method=IPAllocationMethod.dynamic,
      idle_timeout_in_minutes=4)
    try:
      result = network_client.public_ip_addresses.create_or_update(
          group_name, ip_name, ip_address)
      self.sleep_until_update_operation_done(result, ip_name, verbose)
    except CloudError as error:
      logging.exception("Azure agent received a CloudError.")
      raise AgentRuntimeException("Unable to create public ip address. "
                                  "Reason: {}".format(error.message))
    except ClientException as e:
      logging.exception("ClientException received while attempting to contact "
                        "Azure.")
      raise AgentRuntimeException(e.message)

    public_ip_address = network_client.public_ip_addresses.get(group_name, ip_name)

    AppScaleLogger.verbose("Creating/Updating the Network Interface '{}'".
                           format(interface_name), verbose)
    network_interface_ip_conf = NetworkInterfaceIPConfiguration(
      name=interface_name, private_ip_allocation_method=IPAllocationMethod.dynamic,
      subnet=subnet, public_ip_address=PublicIPAddress(id=(public_ip_address.id)))

    try:
      result = network_client.network_interfaces.create_or_update(group_name,
        interface_name, NetworkInterface(location=region,
                                         ip_configurations=[network_interface_ip_conf]))
      self.sleep_until_update_operation_done(result, interface_name, verbose)
    except CloudError as error:
      logging.exception("Azure agent received a CloudError.")
      raise AgentRuntimeException("Unable to create network interface. "
                                  "Reason: {}".format(error.message))
    except ClientException as e:
      logging.exception("ClientException received while attempting to contact "
                        "Azure.")
      raise AgentRuntimeException(e.message)

  def sleep_until_update_operation_done(self, result, resource_name, verbose):
    """ Sleeps until the create/update operation for the resource is completed
      successfully.
      Args:
        result: An instance, of the AzureOperationPoller to poll for the status
          of the operation being performed.
        resource_name: The name of the resource being updated.
    """
    time_start = time.time()
    while not result.done():
      AppScaleLogger.verbose("Waiting {0} second(s) for {1} to be created/updated.".
                             format(self.SLEEP_TIME, resource_name), verbose)
      time.sleep(self.SLEEP_TIME)
      total_sleep_time = time.time() - time_start
      if total_sleep_time > self.MAX_SLEEP_TIME:
        AppScaleLogger.log("Waited {0} second(s) for {1} to be created/updated. "
          "Operation has timed out.".format(total_sleep_time, resource_name))
        break

  def create_resource_group(self, parameters, credentials):
    """ Creates a Resource Group for the application using the Service Principal
    Credentials, if it does not already exist. In the case where no resource
    group is specified, a default group is created.
    Args:
      parameters: A dict, containing all the parameters necessary to
        authenticate this user with Azure.
      credentials: A ServicePrincipalCredentials instance, that can be used to
        access or create any resources.
    Raises:
      AgentConfigurationException: If there was a problem creating or accessing
        a resource group with the given subscription.
      AgentRuntimeException: If an unexpected Azure Error has been encountered.
    """
    subscription_id = str(parameters[self.PARAM_SUBSCRIBER_ID])
    resource_client = ResourceManagementClient(credentials, subscription_id)
    resource_group_name = parameters[self.PARAM_RESOURCE_GROUP]

    tag_name = 'default-tag'
    if parameters[self.PARAM_TAG]:
      tag_name = parameters[self.PARAM_TAG]

    storage_client = StorageManagementClient(credentials, subscription_id)
    try:
      resource_client.providers.register(self.MICROSOFT_STORAGE_RESOURCE)
      # If the resource group does not already exist, create a new one with the
      # specified storage account.
      if not self.does_resource_group_exist(resource_group_name, resource_client):
        AppScaleLogger.log("Creating a new resource group '{0}' with the tag "
                           "'{1}'.".format(resource_group_name, tag_name))
        resource_client.resource_groups.create_or_update(
          resource_group_name, ResourceGroup(location=parameters[self.PARAM_ZONE],
                                 tags={'tag': tag_name}))

      if not self.MARKETPLACE_IMAGE.match(parameters[self.PARAM_IMAGE_ID]) \
          and parameters.get(self.PARAM_STORAGE_ACCOUNT):
        # If it already exists, check if the specified storage account exists
        # under it and if not, create a new account.
        storage_accounts = storage_client.storage_accounts.\
          list_by_resource_group(resource_group_name)
        acct_names = []
        for account in storage_accounts:
          acct_names.append(account.name)

        if parameters[self.PARAM_STORAGE_ACCOUNT] in acct_names:
            AppScaleLogger.log("Storage account '{0}' under '{1}' resource group "
              "already exists. So not creating it again.".format(
              parameters[self.PARAM_STORAGE_ACCOUNT], resource_group_name))
        else:
          self.create_storage_account(parameters, storage_client)
    except CloudError as error:
      logging.exception("Unable to create resource group.")
      raise AgentConfigurationException("Unable to create a resource group "
        "using the credentials provided: {}".format(error.message))
    except ClientException as e:
      logging.exception("ClientException received while attempting to contact "
                        "Azure.")
      raise AgentRuntimeException(e.message)

  def create_storage_account(self, parameters, storage_client):
    """ Creates a Storage Account under the Resource Group, if it does not
    already exist. In the case where no resource group is specified, a default
    storage account is created.
    Args:
      parameters: A dict, containing all the parameters necessary to authenticate
        this user with Azure.
      credentials: A ServicePrincipalCredentials instance, that can be used to access or
      create any resources.
    Raises:
      AgentConfigurationException: If there was a problem creating or accessing
        a storage account with the given subscription.
    """
    storage_account = parameters[self.PARAM_STORAGE_ACCOUNT]
    rg_name = parameters[self.PARAM_RESOURCE_GROUP]

    try:
      AppScaleLogger.log("Creating a new storage account '{0}' under the "
        "resource group '{1}'.".format(storage_account, rg_name))
      result = storage_client.storage_accounts.create(
        rg_name, storage_account,StorageAccountCreateParameters(
          sku=StorageSku(SkuName.standard_lrs), kind=Kind.storage,
          location=parameters[self.PARAM_ZONE]))
      # Result is a msrestazure.azure_operation.AzureOperationPoller instance.
      # wait() insures polling the underlying async operation until it's done.
      result.wait()
    except CloudError as error:
      logging.exception("Unable to create storage account.")
      raise AgentConfigurationException("Unable to create a storage account "
        "using the credentials provided: {}".format(error.message))

  def does_resource_group_exist(self, resource_group_name, resource_client):
    """ Checks if the given resource group already exists.
    Args:
      resource_group_name: The name of the resource group to check.
      resource_client: An instance of the ResourceManagementClient.
    Returns:
      True, if resource group already exists.
      False, otherwise.
    """
    resource_groups = resource_client.resource_groups.list()
    for resource_group in resource_groups:
      if resource_group_name == resource_group.name:
        return True
    return False<|MERGE_RESOLUTION|>--- conflicted
+++ resolved
@@ -66,10 +66,7 @@
 from azure.mgmt.storage.models import Sku as StorageSku
 
 from msrestazure.azure_active_directory import ServicePrincipalCredentials
-<<<<<<< HEAD
 from msrest.exceptions import ClientException
-=======
->>>>>>> 8b47e493
 from msrestazure.azure_exceptions import CloudError
 from haikunator import Haikunator
 
@@ -457,8 +454,10 @@
     using_disks = parameters.get(self.PARAM_DISKS, False)
     azure_image_id = parameters[self.PARAM_IMAGE_ID]
 
-<<<<<<< HEAD
-    if public_ip_needed:
+    if using_disks and not self.MARKETPLACE_IMAGE.match(azure_image_id):
+      raise AgentConfigurationException("Managed Disks require use of a "
+                                        "publisher image.")
+    if public_ip_needed or using_disks:
       lb_vms_exceptions = []
       # We can use a with statement to ensure threads are cleaned up promptly
       with concurrent.futures.ThreadPoolExecutor(max_workers=5) as executor:
@@ -475,23 +474,6 @@
           logging.exception(exception)
       if lb_vms_exceptions:
         raise AgentRuntimeException(str(lb_vms_exceptions))
-=======
-    if using_disks and not self.MARKETPLACE_IMAGE.match(azure_image_id):
-      raise AgentConfigurationException("Managed Disks require use of a "
-                                        "publisher image.")
-
-    if public_ip_needed or using_disks:
-      lb_vms_threads = []
-      for _ in range(count):
-        thread = threading.Thread(target=self.setup_virtual_machine_creation,
-                                  args=(credentials, network_client,
-                                        parameters, subnet))
-        thread.start()
-        lb_vms_threads.append(thread)
-
-      for vm_thread in lb_vms_threads:
-        vm_thread.join()
->>>>>>> 8b47e493
     else:
       self.create_or_update_vm_scale_sets(count, parameters, subnet)
 
@@ -555,7 +537,6 @@
 
     network_profile = NetworkProfile(
       network_interfaces=[NetworkInterfaceReference(id=network_id)])
-
 
     os_type = OperatingSystemTypes.linux
     azure_image_id = parameters[self.PARAM_IMAGE_ID]
@@ -589,17 +570,15 @@
                      name=vm_network_name, vhd=virtual_hd, image=image_hd)
     storage_profile = StorageProfile(image_reference=image_ref,
                                      os_disk=os_disk)
-<<<<<<< HEAD
     try:
       compute_client.virtual_machines.create_or_update(
           resource_group, vm_network_name, VirtualMachine(location=zone,
-              os_profile=os_profile, hardware_profile=hardware_profile,
-              network_profile=network_profile, storage_profile=storage_profile))
+            plan=plan, os_profile=os_profile, hardware_profile=hardware_profile,
+            network_profile=network_profile, storage_profile=storage_profile))
       # Sleep until an IP address gets associated with the VM.
       while True:
         public_ip_address = network_client.public_ip_addresses.get(
-          resource_group,
-          vm_network_name)
+          resource_group, vm_network_name)
         if public_ip_address.ip_address:
           AppScaleLogger.log('Azure load balancer VM is available at {}'.
                              format(public_ip_address.ip_address))
@@ -615,27 +594,6 @@
       logging.exception("ClientException received while attempting to contact "
                         "Azure.")
       raise AgentRuntimeException(e.message)
-=======
-    compute_client.virtual_machines.create_or_update(
-      resource_group, vm_network_name, VirtualMachine(location=zone,
-                                                      plan=plan,
-                                                      os_profile=os_profile,
-                                                      hardware_profile=hardware_profile,
-                                                      network_profile=network_profile,
-                                                      storage_profile=storage_profile))
-
-    # Sleep until an IP address gets associated with the VM.
-    while True:
-      public_ip_address = network_client.public_ip_addresses.get(resource_group,
-                                                                 vm_network_name)
-      if public_ip_address.ip_address:
-        AppScaleLogger.log('Azure load balancer VM is available at {}'.
-                           format(public_ip_address.ip_address))
-        break
-      AppScaleLogger.verbose("Waiting {} second(s) for IP address to be "
-                             "available".format(self.SLEEP_TIME), verbose)
-      time.sleep(self.SLEEP_TIME)
->>>>>>> 8b47e493
 
   def create_linux_configuration(self, parameters):
     """ Creates a Linux Configuration to pass in to the virtual machine
