--- conflicted
+++ resolved
@@ -580,14 +580,9 @@
     # appscale-upload-app will do that for us.
     options = ParseArgs(command, "appscale-upload-app").args
     login_host, http_port = AppScaleTools.upload_app(options)
-<<<<<<< HEAD
-    AppScaleTools.update_indexes(options.file, options.keyname)
-    AppScaleTools.update_cron(options.file, options.keyname)
-    AppScaleTools.update_queues(options.file, options.keyname)
-=======
+    AppScaleTools.update_indexes(options.file, options.keyname, options.project)
     AppScaleTools.update_cron(options.file, options.keyname, options.project)
     AppScaleTools.update_queues(options.file, options.keyname, options.project)
->>>>>>> 710b9cd5
     return login_host, http_port
 
 
