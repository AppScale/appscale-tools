--- conflicted
+++ resolved
@@ -1243,7 +1243,6 @@
       queues = yaml.safe_load(queue_config)
 
     AppScaleLogger.log('Updating queues')
-<<<<<<< HEAD
 
     for queue in queues.get('queue', []):
       if 'bucket_size' in queue or 'max_concurrent_requests' in queue:
@@ -1251,10 +1250,7 @@
                             ' (bucket size or max concurrent requests)')
         break
 
-    login_host = LocalState.get_login_host(keyname)
-=======
     load_balancer_ip = LocalState.get_host_with_role(keyname, 'load_balancer')
->>>>>>> 30844ac5
     secret_key = LocalState.get_secret_key(keyname)
     admin_client = AdminClient(load_balancer_ip, secret_key)
     admin_client.update_queues(version.project_id, queues)
