#!/usr/bin/env python

from __future__ import absolute_import

import Queue
import datetime
import getpass
import json
import os
import re
import shutil
import socket
import sys
import threading
import time
import traceback
import urllib2
import uuid
from collections import Counter
from itertools import chain

import yaml
from SOAPpy import faultType
from tabulate import tabulate

from appscale.tools import utils
from appscale.tools.admin_api.client import (AdminClient, DEFAULT_SERVICE,
                                             DEFAULT_VERSION)
from appscale.tools.admin_api.version import Version
from appscale.tools.agents.factory import InfrastructureAgentFactory
from appscale.tools.appcontroller_client import AppControllerClient
from appscale.tools.appengine_helper import AppEngineHelper
from appscale.tools.appscale_logger import AppScaleLogger
from appscale.tools.cluster_stats import NodeStats, ServiceInfo
from appscale.tools.custom_exceptions import (
  AppControllerException, AppEngineConfigException, AppScaleException,
  BadConfigurationException, ShellException)
from appscale.tools.local_state import APPSCALE_VERSION, LocalState
from appscale.tools.node_layout import NodeLayout
from appscale.tools.remote_helper import RemoteHelper
from appscale.tools.version_helper import latest_tools_version


def async_layout_upgrade(ip, keyname, script, error_bucket, verbose=False):
  """ Run a command over SSH and place exceptions in a bucket.

  Args:
    ip: A string containing and IP address.
    keyname: A string containing the deployment keyname.
    script: A string to run as a command over SSH.
    error_bucket: A thread-safe queue.
    verbose: A boolean indicating whether or not to log verbosely.
  """
  try:
    RemoteHelper.ssh(ip, keyname, script, verbose)
  except ShellException as ssh_error:
    error_bucket.put(ssh_error)


MIN_FREE_DISK_DB = 40.0
MIN_FREE_DISK = 10.0
MIN_AVAILABLE_MEMORY = 7.0
MAX_LOADAVG = 3.0


class AppScaleTools(object):
  """AppScaleTools provides callers with a way to start, stop, and interact
  with AppScale deployments, on virtualized clusters or on cloud
  infrastructures.

  These methods provide an interface for users who wish to start and control
  AppScale through a dict of parameters. An alternative to this method is to
  use the AppScale class, which stores state in an AppScalefile in the
  current working directory (as opposed to a dict), but under the hood these
  methods get called anyways.
  """


  # The number of seconds to wait to give services time to start up or shut
  # down.
  SLEEP_TIME = 5


  # The maximum number of times we should retry for methods that take longer.
  MAX_RETRIES = 20


  # The number of seconds to wait before giving up on an operation.
  MAX_OPERATION_TIME = 200


  # The location of the expect script, used to interact with ssh-copy-id
  EXPECT_SCRIPT = os.path.join(
    os.path.dirname(sys.modules['appscale.tools'].__file__),
    'templates/sshcopyid')


  # A regular expression that matches files compressed in the tar.gz format.
  TAR_GZ_REGEX = re.compile(r'.tar.gz\Z')


  # A regular expression that matches files compressed in the zip format.
  ZIP_REGEX = re.compile(r'.zip\Z')


  # A str that contains all of the authorizations that an AppScale cloud
  # administrator should be granted.
  ADMIN_CAPABILITIES = "upload_app"


  # AppScale repository location on an AppScale image.
  APPSCALE_REPO = "~/appscale"


  # Bootstrap command to run.
  BOOTSTRAP_CMD = '{}/bootstrap.sh >> /var/log/appscale/bootstrap.log'.\
    format(APPSCALE_REPO)


  # Command to run the upgrade script from /appscale/scripts directory.
  UPGRADE_SCRIPT = "python " + APPSCALE_REPO + "/scripts/upgrade.py"


  # Template used for GitHub API calls.
  GITHUB_API = 'https://api.github.com/repos/{owner}/{repo}'


  # Location of the upgrade status file on the remote machine.
  UPGRADE_STATUS_FILE_LOC = '/var/log/appscale/upgrade-status-'

  @classmethod
  def add_instances(cls, options):
    """Adds additional machines to an AppScale deployment.

    Args:
      options: A Namespace that has fields for each parameter that can be
        passed in via the command-line interface.
    """
    if 'master' in options.ips.keys():
      raise BadConfigurationException("Cannot add master nodes to an " + \
        "already running AppScale deployment.")

    # In virtualized cluster deployments, we need to make sure that the user
    # has already set up SSH keys.
    if LocalState.get_infrastructure_option(keyname=options.keyname,
                                            tag='infrastructure') == "xen":
      ips_to_check = []
      for ip_group in options.ips.values():
        ips_to_check.extend(ip_group)
      for ip in ips_to_check:
        # throws a ShellException if the SSH key doesn't work
        RemoteHelper.ssh(ip, options.keyname, "ls", options.verbose)

    # Finally, find an AppController and send it a message to add
    # the given nodes with the new roles.
    AppScaleLogger.log("Sending request to add instances")
    login_ip = LocalState.get_login_host(options.keyname)
    acc = AppControllerClient(login_ip, LocalState.get_secret_key(
      options.keyname))
    acc.start_roles_on_nodes(json.dumps(options.ips))

    # TODO(cgb): Should we wait for the new instances to come up and get
    # initialized?
    AppScaleLogger.success("Successfully sent request to add instances " + \
      "to this AppScale deployment.")


  @classmethod
  def add_keypair(cls, options):
    """Sets up passwordless SSH login to the machines used in a virtualized
    cluster deployment.

    Args:
      options: A Namespace that has fields for each parameter that can be
        passed in via the command-line interface.
    Raises:
      AppScaleException: If any of the machines named in the ips_layout are
        not running, or do not have the SSH daemon running.
    """
    LocalState.require_ssh_commands(options.auto, options.verbose)
    LocalState.make_appscale_directory()

    path = LocalState.LOCAL_APPSCALE_PATH + options.keyname
    if options.add_to_existing:
      private_key = path
    else:
      _, private_key = LocalState.generate_rsa_key(options.keyname,
        options.verbose)

    if options.auto:
      if 'root_password' in options:
        AppScaleLogger.log("Using the provided root password to log into " + \
          "your VMs.")
        password = options.root_password
      else:
        AppScaleLogger.log("Please enter the password for the root user on" + \
          " your VMs:")
        password = getpass.getpass()

    node_layout = NodeLayout(options)

    all_ips = [node.public_ip for node in node_layout.nodes]
    for ip in all_ips:
      # first, make sure ssh is actually running on the host machine
      if not RemoteHelper.is_port_open(ip, RemoteHelper.SSH_PORT,
        options.verbose):
        raise AppScaleException("SSH does not appear to be running at {0}. " \
          "Is the machine at {0} up and running? Make sure your IPs are " \
          "correct!".format(ip))

      # next, set up passwordless ssh
      AppScaleLogger.log("Executing ssh-copy-id for host: {0}".format(ip))
      if options.auto:
        LocalState.shell("{0} root@{1} {2} {3}".format(cls.EXPECT_SCRIPT, ip,
          private_key, password), options.verbose)
      else:
        LocalState.shell("ssh-copy-id -i {0} root@{1}".format(private_key, ip),
          options.verbose)

    AppScaleLogger.success("Generated a new SSH key for this deployment " + \
      "at {0}".format(private_key))


  @classmethod
  def print_cluster_status(cls, options):
    """
    Gets cluster stats and prints it nicely.

    Args:
      options: A Namespace that has fields for each parameter that can be
        passed in via the command-line interface.
    """
    try:
      login_host = LocalState.get_login_host(options.keyname)
      login_acc = AppControllerClient(login_host,
        LocalState.get_secret_key(options.keyname))
      all_private_ips = login_acc.get_all_private_ips()
      cluster_stats = login_acc.get_cluster_stats()
    except (faultType, AppControllerException, BadConfigurationException):
      AppScaleLogger.warn("AppScale deployment is probably down")
      raise

    # Convert cluster stats to useful structures
    node_stats = {
      ip: next((n for n in cluster_stats if n["private_ip"] == ip), None)
      for ip in all_private_ips
    }
    apps_dict = next((n["apps"] for n in cluster_stats if n["apps"]), {})
    services = [ServiceInfo(key.split('_')[0], key.split('_')[1], app_info)
                for key, app_info in apps_dict.iteritems()]
    nodes = [NodeStats(ip, node) for ip, node in node_stats.iteritems() if node]
    invisible_nodes = [ip for ip, node in node_stats.iteritems() if not node]

    if options.verbose:
      AppScaleLogger.log("-"*76)
      cls._print_nodes_info(nodes, invisible_nodes)
      cls._print_roles_info(nodes)
    else:
      AppScaleLogger.log("-"*76)

    cls._print_cluster_summary(nodes, invisible_nodes, services)
    cls._print_services(services)
    cls._print_status_alerts(nodes)

    dashboard = next(
      (service for service in services
       if service.http == RemoteHelper.APP_DASHBOARD_PORT), None)
    if dashboard and dashboard.appservers >= 1:
      AppScaleLogger.success(
        "\nView more about your AppScale deployment at http://{}:{}/status"
        .format(login_host, RemoteHelper.APP_DASHBOARD_PORT)
      )
    else:
      AppScaleLogger.log(
        "\nAs soon as AppScale Dashboard is started you can visit it at "
        "http://{0}:{1}/status and see more about your deployment"
        .format(login_host, RemoteHelper.APP_DASHBOARD_PORT)
      )

  @classmethod
  def _print_nodes_info(cls, nodes, invisible_nodes):
    """ Prints table with details about cluster nodes
    Args:
      nodes: a list of NodeStats
      invisible_nodes: a list of IPs of nodes which didn't report its stats
    """
    header = (
      "PUBLIC IP", "PRIVATE IP", "I/L*", "CPU%xCORES", "MEMORY%", "DISK%",
      "LOADAVG", "ROLES"
    )
    table = [
      (n.public_ip, n.private_ip,
       "{}/{}".format("+" if n.is_initialized else "-",
                      "+" if n.is_loaded else "-"),
       "{:.1f}x{}".format(n.cpu.load, n.cpu.count),
       100.0 - n.memory.available_percent,
       " ".join("{:.1f}".format(p.used_percent) for p in n.disk.partitions),
       "{:.1f} {:.1f} {:.1f}".format(
         n.loadavg.last_1_min, n.loadavg.last_5_min, n.loadavg.last_15_min),
       " ".join(n.roles))
      for n in nodes
    ]
    table += [("?", ip, "?", "?", "?", "?", "?", "?") for ip in invisible_nodes]
    table_str = tabulate(table, header, tablefmt="plain", floatfmt=".1f")
    AppScaleLogger.log(table_str)
    AppScaleLogger.log("* I/L means 'Is node Initialized'/'Is node Loaded'")

  @classmethod
  def _print_roles_info(cls, nodes):
    """ Prints table with roles and number of nodes serving each specific role
    Args:
      nodes: a list of NodeStats
    """
    # Report number of nodes and roles running in the cluster
    roles_counter = Counter(chain(*[node.roles for node in nodes]))
    header = ("ROLE", "COUNT")
    table = roles_counter.iteritems()
    AppScaleLogger.log("\n" + tabulate(table, headers=header, tablefmt="plain"))

  @classmethod
  def _print_cluster_summary(cls, nodes, invisible_nodes, services):
    """ Prints summary about deployment state
    Args:
      nodes: a list of NodeStats
      invisible_nodes: IPs of nodes which didn't report its status yet
      services: a list of ServiceInfo objects
    """
    loaded = sum(1 for node in nodes if node.is_loaded)
    initialized = sum(1 for node in nodes if node.is_initialized)
    started_services = sum(1 for service in services if service.appservers > 0)
    total = len(nodes)

    if invisible_nodes:
      # We don't have full information about cluster
      AppScaleLogger.warn(
        "\nThere are {nodes} nodes that didn't report it's state"
        .format(nodes=len(invisible_nodes))
      )
      if nodes:
        AppScaleLogger.log(
          "Available stats for {n} nodes: {init} are initialized, {loaded} "
          "are loaded, {started} of {services} services are started".format(
            init=initialized, loaded=loaded, n=total, started=started_services,
            services=len(services))
        )
      else:
        AppScaleLogger.log("No stats is available yet.")
      return

    if (loaded < total or initialized < total or
        started_services < len(services)):
      AppScaleLogger.log(
        "\nAppScale is starting: {init} of {n} nodes are initialized, {loaded} "
        "of {n} nodes are loaded, {started} of {services} services are started"
        .format(init=initialized, loaded=loaded, n=total,
                started=started_services, services=len(services))
      )
    else:
      AppScaleLogger.success(
        "\nAppScale is up. All {n} nodes are loaded".format(n=total)
      )

  @classmethod
  def _print_services(cls, services):
    """ Prints information about deployed services.

    Args:
      services: A list ServiceInfo objects.
    """
    header = (
      "PROJECT ID", "SERVICE ID", "HTTP/HTTPS", "APPSERVERS/PENDING",
      "REQS. ENQUEUED/TOTAL", "STATE"
    )
    table = (
      (service.project_id, service.service_id,
       "{}/{}".format(service.http, service.https),
       "{}/{}".format(service.appservers, service.pending_appservers),
       "{}/{}".format(service.reqs_enqueued, service.total_reqs),
       ("Ready" if service.appservers > 0 else
        "Starting" if service.pending_appservers > 0 else "Stopped"))
      for service in services
    )
    AppScaleLogger.log("\n" + tabulate(table, headers=header, tablefmt="plain"))

  @classmethod
  def _print_status_alerts(cls, nodes):
    """ Detects if there are hardware issues in the cluster and prints
        all detected problems
    Args:
      nodes: a list of NodeStats
    """
    hardware_alerts = []
    for node in nodes:
      # Check disk space
      db_roles = ["db_master", "db_slave", "database"]
      is_db_node = any(role in node.roles for role in db_roles)
      partition = node.disk.most_loaded
      if is_db_node and partition.free_percent < MIN_FREE_DISK_DB:
        msg = ("Only {free:.1f}% of '{part}' partition at db node is free"
               .format(free=partition.free_percent, part=partition.mountpoint))
        hardware_alerts.append((node, msg))
      elif partition.free_percent < MIN_FREE_DISK:
        msg = ("Only {free:.1f}% of '{part}' partition is free"
               .format(free=partition.free_percent, part=partition.mountpoint))
        hardware_alerts.append((node, msg))

      # Check memory
      if node.memory.available_percent < MIN_AVAILABLE_MEMORY:
        msg = ("Only {available:.1f}% of memory is available"
               .format(available=node.memory.available_percent))
        hardware_alerts.append((node, msg))

      # Check average load
      is_overloaded = any((
        node.loadavg.last_1_min / node.cpu.count > MAX_LOADAVG,
        node.loadavg.last_5_min / node.cpu.count > MAX_LOADAVG,
        node.loadavg.last_15_min / node.cpu.count > MAX_LOADAVG,
      ))
      if is_overloaded:
        msg = ("Average load is too high for {} CPUs: {:.1f} {:.1f} {:.1f}"
               .format(node.cpu.count, node.loadavg.last_1_min,
                       node.loadavg.last_5_min,
                       node.loadavg.last_15_min))
        hardware_alerts.append((node, msg))

    if hardware_alerts:
      AppScaleLogger.warn("\nSome nodes are in alarm state:")
      header = ("PUBLIC IP", "PRIVATE IP", "ALERT MESSAGE")
      table = ((n.public_ip, n.private_ip, msg) for n, msg in hardware_alerts)
      AppScaleLogger.warn(tabulate(table, headers=header, tablefmt="plain"))


  @classmethod
  def gather_logs(cls, options):
    """Collects logs from each machine in the currently running AppScale
    deployment.

    Args:
      options: A Namespace that has fields for each parameter that can be
        passed in via the command-line interface.
    """
    location = os.path.abspath(options.location)
    # First, make sure that the place we want to store logs doesn't
    # already exist.
    if os.path.exists(location):
      raise AppScaleException("Can't gather logs, as the location you " + \
        "specified, {}, already exists.".format(location))

    login_host = LocalState.get_login_host(options.keyname)
    secret = LocalState.get_secret_key(options.keyname)
    acc = AppControllerClient(login_host, secret)

    try:
      all_ips = acc.get_all_public_ips()
    except socket.error:  # Occurs when the AppController has failed.
      AppScaleLogger.warn("Couldn't get an up-to-date listing of the " + \
        "machines in this AppScale deployment. Using our locally cached " + \
        "info instead.")
      all_ips = LocalState.get_all_public_ips(options.keyname)

    # Get information about roles and public IPs
    # for creating navigation symlinks in gathered logs
    try:
      nodes_info = acc.get_role_info()
    except socket.error:  # Occurs when the AppController has failed.
      AppScaleLogger.warn("Couldn't get an up-to-date nodes info. "
                          "Using our locally cached info instead.")
      nodes_info = LocalState.get_local_nodes_info(options.keyname)
    nodes_dict = {node['public_ip']: node for node in nodes_info}

    # do the mkdir after we get the secret key, so that a bad keyname will
    # cause the tool to crash and not create this directory
    os.mkdir(location)

    # make dir for private IP navigation links
    private_ips_dir = os.path.join(location, 'symlinks', 'private-ips')
    utils.mkdir(private_ips_dir)

    # The log paths that we collect logs from.
    log_paths = [
      {'remote': '/opt/cassandra/cassandra/logs/*', 'local': 'cassandra'},
      {'remote': '/var/log/appscale'},
      {'remote': '/var/log/haproxy.log*'},
      {'remote': '/var/log/kern.log*'},
      {'remote': '/var/log/monit.log*'},
      {'remote': '/var/log/nginx'},
      {'remote': '/var/log/rabbitmq/*', 'local': 'rabbitmq'},
      {'remote': '/var/log/syslog*'},
      {'remote': '/var/log/zookeeper'}
    ]

    failures = False
    for public_ip in all_ips:
      # Get the logs from each node, and store them in our local directory
      local_dir = os.path.join(location, public_ip)
      utils.mkdir(local_dir)
      local_link = os.path.join('..', '..', public_ip)

      # Create symlinks for easier navigation in gathered logs
      node_info = nodes_dict.get(public_ip)
      if node_info:
        private_ip_dir = os.path.join(private_ips_dir, node_info["private_ip"])
        os.symlink(local_link, private_ip_dir)
        for role in node_info['jobs']:
          role_dir = os.path.join(location, 'symlinks', role)
          utils.mkdir(role_dir)
          os.symlink(local_link, os.path.join(role_dir, public_ip))

      for log_path in log_paths:
        sub_dir = local_dir

        if 'local' in log_path:
          sub_dir = os.path.join(local_dir, log_path['local'])
          utils.mkdir(sub_dir)

        try:
          RemoteHelper.scp_remote_to_local(
            public_ip, options.keyname, log_path['remote'],
            sub_dir, options.verbose
          )
        except ShellException as shell_exception:
          failures = True
          AppScaleLogger.warn('Unable to collect logs from {} for host {}'.
                              format(log_path['remote'], public_ip))
          AppScaleLogger.verbose(
            'Encountered exception: {}'.format(str(shell_exception)),
            options.verbose)

    if failures:
      AppScaleLogger.log("Done copying to {}. There were failures while "
                         "collecting AppScale logs.".format(location))
    else:
      AppScaleLogger.success("Successfully collected all AppScale logs into "
                             "{}".format(location))


  @classmethod
  def get_property(cls, options):
    """Queries AppScale for a list of system properties matching the provided
    regular expression, as well as the values associated with each matching
    property.

    Args:
      options: A Namespace that has fields for each parameter that can be passed
        in via the command-line interface.
    Returns:
      A dict mapping each property matching the given regex to its associated
      value.
    """
    shadow_host = LocalState.get_host_with_role(options.keyname, 'shadow')
    acc = AppControllerClient(shadow_host, LocalState.get_secret_key(
      options.keyname))

    return acc.get_property(options.property)


  @classmethod
  def relocate_app(cls, options):
    """Instructs AppScale to move the named application to a different port.

    Args:
      options: A Namespace that has fields for each parameter that can be passed
        in via the command-line interface.
    Raises:
      AppScaleException: If the named application isn't running in this AppScale
        cloud, if the destination port is in use by a different application, or
        if the AppController rejects the request to relocate the application (in
        which case it includes the reason why the rejection occurred).
    """
    login_host = LocalState.get_login_host(options.keyname)
    acc = AppControllerClient(login_host, LocalState.get_secret_key(
      options.keyname))

    version_key = '_'.join([options.appname, DEFAULT_SERVICE, DEFAULT_VERSION])
    app_info_map = acc.get_app_info_map()
    if version_key not in app_info_map:
      raise AppScaleException("The given application, {0}, is not currently " \
        "running in this AppScale cloud, so we can't move it to a different " \
        "port.".format(options.appname))

    acc.relocate_version(version_key, options.http_port, options.https_port)
    AppScaleLogger.success(
      'Successfully issued request to move {0} to ports {1} and {2}'.format(
        options.appname, options.http_port, options.https_port))
    RemoteHelper.sleep_until_port_is_open(
      login_host, options.http_port, options.verbose)
    AppScaleLogger.success(
      'Your app serves unencrypted traffic at: http://{0}:{1}'.format(
        login_host, options.http_port))
    AppScaleLogger.success(
      'Your app serves encrypted traffic at: https://{0}:{1}'.format(
        login_host, options.https_port))


  @classmethod
  def remove_app(cls, options):
    """Instructs AppScale to no longer host the named application.

    Args:
      options: A Namespace that has fields for each parameter that can be
        passed in via the command-line interface.
    """
    if not options.confirm:
      response = raw_input(
        "Are you sure you want to delete this project's services? (y/N) ")
      if response.lower() not in ['y', 'yes']:
        raise AppScaleException("Cancelled application removal.")

    login_host = LocalState.get_login_host(options.keyname)
    secret = LocalState.get_secret_key(options.keyname)
    admin_client = AdminClient(login_host, secret)

    for service_id in admin_client.list_services(options.project_id):
      AppScaleLogger.log('Deleting service: {}'.format(service_id))
      cls._remove_service(admin_client, options.project_id, service_id)

    AppScaleLogger.success('Done shutting down {}.'.format(options.project_id))

  @classmethod
  def _remove_service(cls, admin_client, project_id, service_id):
    """ Deletes a project's service.

    Args:
      admin_client: An AdminClient object.
      project_id: A string specifying a project ID.
      service_id: A string specifying a service ID.
    Raises:
      AppScaleException if the operation times out.
      AdminError: If there is a problem making an Admin API call.
    """
    operation_id = admin_client.delete_service(project_id, service_id)
    deadline = time.time() + cls.MAX_OPERATION_TIME
    while True:
      if time.time() > deadline:
        raise AppScaleException('The service delete operation timed out')

      operation = admin_client.get_operation(project_id, operation_id)
      if not operation['done']:
        time.sleep(1)
        continue

      if 'error' in operation:
        raise AppScaleException(operation['error']['message'])

<<<<<<< HEAD
  @classmethod
  def start_service(cls, options):
    """Instructs AppScale to start the named service.

    This is applicable for services using manual scaling.

    Args:
      options: A Namespace that has fields for each parameter that can be
        passed in via the command-line interface.
    Raises:
      AppScaleException: If the named service isn't running in this
        AppScale cloud, or if start is not valid for the service.
    """
    login_host = LocalState.get_login_host(options.keyname)
    secret = LocalState.get_secret_key(options.keyname)
    admin_client = AdminClient(login_host, secret)

    version = Version(None, None)
    version.project_id = options.project_id
    version.service_id = options.service_id or DEFAULT_SERVICE
    version.id = DEFAULT_VERSION
    version.serving_status = 'SERVING'

    admin_client.patch_version(version, ['servingStatus'])

    AppScaleLogger.success('Start requested for {}.'.format(options.project_id))

  @classmethod
  def stop_service(cls, options):
    """Instructs AppScale to stop the named service.

    This is applicable for services using manual scaling.

    Args:
      options: A Namespace that has fields for each parameter that can be
        passed in via the command-line interface.
    Raises:
      AppScaleException: If the named service isn't running in this
        AppScale cloud, or if stop is not valid for the service.
    """
    if not options.confirm:
      response = raw_input(
        'Are you sure you want to stop this service? (y/N) ')
      if response.lower() not in ['y', 'yes']:
        raise AppScaleException("Cancelled service stop.")

    login_host = LocalState.get_login_host(options.keyname)
    secret = LocalState.get_secret_key(options.keyname)
    admin_client = AdminClient(login_host, secret)

    version = Version(None, None)
    version.project_id = options.project_id
    version.service_id = options.service_id or DEFAULT_SERVICE
    version.id = DEFAULT_VERSION
    version.serving_status = 'STOPPED'

    admin_client.patch_version(version, ['servingStatus'])

    AppScaleLogger.success('Stop requested for {}.'.format(options.project_id))
=======
      break
>>>>>>> 192395ca

  @classmethod
  def remove_service(cls, options):
    """Instructs AppScale to no longer host the named application.

    Args:
      options: A Namespace that has fields for each parameter that can be
        passed in via the command-line interface.
    """
    if not options.confirm:
      response = raw_input(
        'Are you sure you want to remove this service? (y/N) ')
      if response.lower() not in ['y', 'yes']:
        raise AppScaleException("Cancelled service removal.")

    login_host = LocalState.get_login_host(options.keyname)
    secret = LocalState.get_secret_key(options.keyname)
    admin_client = AdminClient(login_host, secret)
    cls._remove_service(admin_client, options.project_id, options.service_id)
    AppScaleLogger.success('Done shutting down service {} for {}.'.format(
      options.project_id, options.service_id))

  @classmethod
  def reset_password(cls, options):
    """Resets a user's password the currently running AppScale deployment.

    Args:
      options: A Namespace that has fields for each parameter that can be
        passed in via the command-line interface.
    """
    secret = LocalState.get_secret_key(options.keyname)
    login_host = LocalState.get_login_host(options.keyname)
    username, password = LocalState.get_credentials(is_admin=False)
    encrypted_password = LocalState.encrypt_password(username, password)

    acc = AppControllerClient(login_host,secret)

    try:
      acc.reset_password(username, encrypted_password)
      AppScaleLogger.success("The password was successfully changed for the " \
        "given user.")
    except Exception as exception:
      AppScaleLogger.warn("Could not change the user's password for the " + \
        "following reason: {0}".format(str(exception)))
      sys.exit(1)

  @classmethod
  def create_user(cls, options, is_admin):
    """Create a new user with the parameters given.

        Args:
          options: A Namespace that has fields for each parameter that can be
            passed in via the command-line interface.
          is_admin: A flag to indicate if the user to be created is an admin user
        Raises:
          AppControllerException: If the AppController on the head node crashes.
            When this occurs, the message in the exception contains the reason why
            the AppController crashed.
        """
    secret = LocalState.get_secret_key(options.keyname)
    login_host = LocalState.get_login_host(options.keyname)

    username, password = LocalState.get_credentials(is_admin)

    acc = AppControllerClient(login_host, secret)

    RemoteHelper.create_user_accounts(username, password, login_host, options.keyname)

    try:
      if is_admin:
        acc.set_admin_role(username, 'true', cls.ADMIN_CAPABILITIES)
    except Exception as exception:
      AppScaleLogger.warn("Could not grant admin privileges to the user for the " +
        "following reason: {0}".format(str(exception)))
      sys.exit(1)

  @classmethod
  def run_instances(cls, options):
    """Starts a new AppScale deployment with the parameters given.

    Args:
      options: A Namespace that has fields for each parameter that can be
        passed in via the command-line interface.
    Raises:
      AppControllerException: If the AppController on the head node crashes.
        When this occurs, the message in the exception contains the reason why
        the AppController crashed.
      BadConfigurationException: If the user passes in options that are not
        sufficient to start an AppScale deployment (e.g., running on EC2 but
        not specifying the AMI to use), or if the user provides us
        contradictory options (e.g., running on EC2 but not specifying EC2
        credentials).
    """
    LocalState.make_appscale_directory()
    LocalState.ensure_appscale_isnt_running(options.keyname, options.force)
    node_layout = NodeLayout(options)

    if options.infrastructure:
      if (not options.test and not options.force and
          not (options.disks or node_layout.are_disks_used())):
        LocalState.ensure_user_wants_to_run_without_disks()

    reduced_version = '.'.join(x for x in APPSCALE_VERSION.split('.')[:2])
    AppScaleLogger.log("Starting AppScale " + reduced_version)

    my_id = str(uuid.uuid4())
    AppScaleLogger.remote_log_tools_state(options, my_id, "started",
      APPSCALE_VERSION)

    head_node = node_layout.head_node()
    # Start VMs in cloud via cloud agent.
    if options.infrastructure:
      node_layout = RemoteHelper.start_all_nodes(options, node_layout)

      # Enables root logins and SSH access on the head node.
      RemoteHelper.enable_root_ssh(options, head_node.public_ip)
    AppScaleLogger.verbose("Node Layout: {}".format(node_layout.to_list()),
                           options.verbose)

    # Ensure all nodes are compatible.
    RemoteHelper.ensure_machine_is_compatible(
      head_node.public_ip, options.keyname, options.verbose)

    # Use rsync to move custom code into the deployment.
    if options.rsync_source:
      AppScaleLogger.log("Copying over local copy of AppScale from {0}".
        format(options.rsync_source))
      RemoteHelper.rsync_files(head_node.public_ip, options.keyname,
                               options.rsync_source, options.verbose)

    # Start services on head node.
    RemoteHelper.start_head_node(options, my_id, node_layout)

    # Write deployment metadata to disk (facilitates SSH operations, etc.)
    db_master = node_layout.db_master().private_ip
    head_node = node_layout.head_node().public_ip
    LocalState.update_local_metadata(options, db_master, head_node)

    # Copy the locations.json to the head node
    RemoteHelper.copy_local_metadata(node_layout.head_node().public_ip,
                                     options.keyname, options.verbose)

    # Wait for services on head node to start.
    secret_key = LocalState.get_secret_key(options.keyname)
    acc = AppControllerClient(head_node, secret_key)
    try:
      while not acc.is_initialized():
        AppScaleLogger.log('Waiting for head node to initialize...')
        # This can take some time in particular the first time around, since
        # we will have to initialize the database.
        time.sleep(cls.SLEEP_TIME*3)
    except socket.error as socket_error:
      AppScaleLogger.warn('Unable to initialize AppController: {}'.
                          format(socket_error.message))
      message = RemoteHelper.collect_appcontroller_crashlog(
        head_node, options.keyname, options.verbose)
      raise AppControllerException(message)

    # Set up admin account.
    try:
      # We don't need to have any exception information here: we do expect
      # some anyway while the UserAppServer is coming up.
      acc.does_user_exist("non-existent-user", True)
    except Exception:
      AppScaleLogger.log('UserAppServer not ready yet. Retrying ...')
      time.sleep(cls.SLEEP_TIME)

    if options.admin_user and options.admin_pass:
      AppScaleLogger.log("Using the provided admin username/password")
      username, password = options.admin_user, options.admin_pass
    elif options.test:
      AppScaleLogger.log("Using default admin username/password")
      username, password = LocalState.DEFAULT_USER, LocalState.DEFAULT_PASSWORD
    else:
      username, password = LocalState.get_credentials()

    RemoteHelper.create_user_accounts(username, password, head_node,
                                      options.keyname)
    acc.set_admin_role(username, 'true', cls.ADMIN_CAPABILITIES)

    # Wait for machines to finish loading and AppScale Dashboard to be deployed.
    RemoteHelper.wait_for_machines_to_finish_loading(head_node, options.keyname)
    RemoteHelper.sleep_until_port_is_open(LocalState.get_login_host(
      options.keyname), RemoteHelper.APP_DASHBOARD_PORT, options.verbose)

    AppScaleLogger.success("AppScale successfully started!")
    AppScaleLogger.success("View status information about your AppScale " + \
                           "deployment at http://{0}:{1}".format(LocalState.get_login_host(
                           options.keyname), RemoteHelper.APP_DASHBOARD_PORT))
    AppScaleLogger.remote_log_tools_state(options, my_id,
      "finished", APPSCALE_VERSION)


  @classmethod
  def set_property(cls, options):
    """Instructs AppScale to replace the value it uses for a particular
    AppController instance variable (property) with a new value.

    Args:
      options: A Namespace that has fields for each parameter that can be passed
        in via the command-line interface.
    """
    shadow_host = LocalState.get_host_with_role(options.keyname, 'shadow')
    acc = AppControllerClient(shadow_host, LocalState.get_secret_key(
      options.keyname))
    acc.set_property(options.property_name, options.property_value)
    AppScaleLogger.success('Successfully updated the given property.')


  @classmethod
  def terminate_instances(cls, options):
    """Stops all services running in an AppScale deployment, and in cloud
    deployments, also powers off the instances previously spawned.

    Raises:
      AppScaleException: If AppScale is not running, and thus can't be
      terminated.
    """
    try:
      infrastructure = LocalState.get_infrastructure(options.keyname)
    except IOError:
      raise AppScaleException("Cannot find AppScale's configuration for keyname {0}".
        format(options.keyname))

    if infrastructure == "xen" and options.terminate:
      raise AppScaleException("Terminate option is invalid for cluster mode.")

    if infrastructure == "xen" or not options.terminate:
      # We are in cluster mode: let's check if AppScale is running.
      if not os.path.exists(LocalState.get_secret_key_location(options.keyname)):
        raise AppScaleException("AppScale is not running with the keyname {0}".
          format(options.keyname))

    # Stop gracefully the AppScale deployment.
    try:
      RemoteHelper.terminate_virtualized_cluster(options.keyname,
                                                 options.clean,
                                                 options.verbose)
    except (IOError, AppScaleException, AppControllerException,
            BadConfigurationException) as e:
      if not (infrastructure in InfrastructureAgentFactory.VALID_AGENTS and
            options.terminate):
        raise

      if options.test:
        AppScaleLogger.warn(e)
      else:
        AppScaleLogger.verbose(e, options.verbose)
        if isinstance(e, AppControllerException):
          response = raw_input(
            'AppScale may not have shut down properly, are you sure you want '
            'to continue terminating? (y/N) ')
        else:
          response = raw_input(
            'AppScale could not find the configuration files for this '
            'deployment, are you sure you want to continue terminating? '
            '(y/N) ')
        if response.lower() not in ['y', 'yes']:
          raise AppScaleException("Cancelled cloud termination.")


    # And if we are on a cloud infrastructure, terminate instances if
    # asked.
    if (infrastructure in InfrastructureAgentFactory.VALID_AGENTS and
          options.terminate):
      RemoteHelper.terminate_cloud_infrastructure(options.keyname,
        options.verbose)
    elif infrastructure in InfrastructureAgentFactory.VALID_AGENTS and not \
        options.terminate:
      AppScaleLogger.log("AppScale did not terminate any of your cloud "
                         "instances, to terminate them run 'appscale "
                         "down --terminate'")
    if options.clean:
      LocalState.clean_local_metadata(keyname=options.keyname)


  @classmethod
  def upload_app(cls, options):
    """Uploads the given App Engine application into AppScale.

    Args:
      options: A Namespace that has fields for each parameter that can be
        passed in via the command-line interface.
    Returns:
      A tuple containing the host and port where the application is serving
        traffic from.
    """
    custom_service_yaml = None
    if cls.TAR_GZ_REGEX.search(options.file):
      file_location = LocalState.extract_tgz_app_to_dir(options.file,
        options.verbose)
      created_dir = True
      version = Version.from_tar_gz(options.file)
    elif cls.ZIP_REGEX.search(options.file):
      file_location = LocalState.extract_zip_app_to_dir(options.file,
        options.verbose)
      created_dir = True
      version = Version.from_zip(options.file)
    elif os.path.isdir(options.file):
      file_location = options.file
      created_dir = False
      version = Version.from_directory(options.file)
    elif options.file.endswith('.yaml'):
      file_location = os.path.dirname(options.file)
      created_dir = False
      version = Version.from_yaml_file(options.file)
      custom_service_yaml = options.file
    else:
      raise AppEngineConfigException('{0} is not a tar.gz file, a zip file, ' \
        'or a directory. Please try uploading either a tar.gz file, a zip ' \
        'file, or a directory.'.format(options.file))

    if options.project:
      if version.runtime == 'java':
        raise BadConfigurationException("AppScale doesn't support --project for"
          "Java yet. Please specify the application id in appengine-web.xml.")

      version.project_id = options.project

    if version.project_id is None:
      if version.config_type == 'app.yaml':
        message = 'Specify --project or define "application" in your app.yaml'
      else:
        message = 'Define "application" in your appengine-web.xml'

      raise AppEngineConfigException(message)

    # Let users know that versions are not supported yet.
    AppEngineHelper.warn_if_version_defined(version, options.test)

    AppEngineHelper.validate_app_id(version.project_id)

    extras = {}
    if version.runtime == 'go':
      extras = LocalState.get_extra_go_dependencies(options.file, options.test)

    if (version.runtime == 'java'
        and AppEngineHelper.is_sdk_mismatch(file_location)):
      AppScaleLogger.warn(
        'AppScale did not find the correct SDK jar versions in your app. The '
        'current supported SDK version is '
        '{}.'.format(AppEngineHelper.SUPPORTED_SDK_VERSION))

    login_host = LocalState.get_login_host(options.keyname)
    secret_key = LocalState.get_secret_key(options.keyname)
    admin_client = AdminClient(login_host, secret_key)

    remote_file_path = RemoteHelper.copy_app_to_host(
      file_location, version.project_id, options.keyname, options.verbose,
      extras, custom_service_yaml)

    AppScaleLogger.log(
      'Deploying service {} for {}'.format(version.service_id,
                                           version.project_id))
    operation_id = admin_client.create_version(version, remote_file_path)

    # now that we've told the AppController to start our app, find out what port
    # the app is running on and wait for it to start serving
    AppScaleLogger.log("Please wait for your app to start serving.")

    deadline = time.time() + cls.MAX_OPERATION_TIME
    while True:
      if time.time() > deadline:
        raise AppScaleException('The deployment operation took too long.')
      operation = admin_client.get_operation(version.project_id, operation_id)
      if not operation['done']:
        time.sleep(1)
        continue

      if 'error' in operation:
        raise AppScaleException(operation['error']['message'])
      version_url = operation['response']['versionUrl']
      break

    AppScaleLogger.success(
      'Your app can be reached at the following URL: {}'.format(version_url))

    if created_dir:
      shutil.rmtree(file_location)

    http_port = int(version_url.split(':')[-1])
    return (login_host, http_port)

  @classmethod
  def update_cron(cls, source_location, keyname, project_id):
    """ Updates a project's cron jobs from the configuration file.

    Args:
      source_location: A string specifying the location of the source code.
      keyname: A string specifying the key name.
      project_id: A string specifying the project ID.
    """
    if cls.TAR_GZ_REGEX.search(source_location):
      fetch_function = utils.config_from_tar_gz
      version = Version.from_tar_gz(source_location)
    elif cls.ZIP_REGEX.search(source_location):
      fetch_function = utils.config_from_zip
      version = Version.from_zip(source_location)
    elif os.path.isdir(source_location):
      fetch_function = utils.config_from_dir
      version = Version.from_directory(source_location)
    elif source_location.endswith('.yaml'):
      fetch_function = utils.config_from_dir
      version = Version.from_yaml_file(source_location)
      source_location = os.path.dirname(source_location)
    else:
      raise BadConfigurationException(
        '{} must be a directory, tar.gz, or zip'.format(source_location))

    if project_id:
      version.project_id = project_id

    cron_config = fetch_function('cron.yaml', source_location)
    if cron_config is None:
      cron_config = fetch_function('cron.xml', source_location)
      # If the source does not have a cron configuration file, do nothing.
      if cron_config is None:
        return

      cron_jobs = utils.cron_from_xml(cron_config)
    else:
      cron_jobs = yaml.safe_load(cron_config)

    AppScaleLogger.log('Updating cron jobs')
    login_host = LocalState.get_login_host(keyname)
    secret_key = LocalState.get_secret_key(keyname)
    admin_client = AdminClient(login_host, secret_key)
    admin_client.update_cron(version.project_id, cron_jobs)

  @classmethod
  def update_indexes(cls, source_location, keyname, project_id):
    """ Updates a project's composite indexes from the configuration file.

    Args:
      source_location: A string specifying the location of the source code.
      keyname: A string specifying the key name.
      project_id: A string specifying the project ID.
    """
    if cls.TAR_GZ_REGEX.search(source_location):
      fetch_function = utils.config_from_tar_gz
      version = Version.from_tar_gz(source_location)
    elif cls.ZIP_REGEX.search(source_location):
      fetch_function = utils.config_from_zip
      version = Version.from_zip(source_location)
    elif os.path.isdir(source_location):
      fetch_function = utils.config_from_dir
      version = Version.from_directory(source_location)
    elif source_location.endswith('.yaml'):
      fetch_function = utils.config_from_dir
      version = Version.from_yaml_file(source_location)
      source_location = os.path.dirname(source_location)
    else:
      raise BadConfigurationException(
        '{} must be a directory, tar.gz, or zip'.format(source_location))

    if project_id:
      version.project_id = project_id

    indexes = utils.get_indexes(source_location, fetch_function)
    # If the source does not have an index configuration file, do nothing.
    if indexes is None:
      return

    AppScaleLogger.log('Updating indexes')
    login_host = LocalState.get_login_host(keyname)
    secret_key = LocalState.get_secret_key(keyname)
    admin_client = AdminClient(login_host, secret_key)
    admin_client.update_indexes(version.project_id, indexes)

  @classmethod
  def update_queues(cls, source_location, keyname, project_id):
    """ Updates a project's queues from the configuration file.

    Args:
      source_location: A string specifying the location of the source code.
      keyname: A string specifying the key name.
      project_id: A string specifying the project ID.
    """
    if cls.TAR_GZ_REGEX.search(source_location):
      fetch_function = utils.config_from_tar_gz
      version = Version.from_tar_gz(source_location)
    elif cls.ZIP_REGEX.search(source_location):
      fetch_function = utils.config_from_zip
      version = Version.from_zip(source_location)
    elif os.path.isdir(source_location):
      fetch_function = utils.config_from_dir
      version = Version.from_directory(source_location)
    elif source_location.endswith('.yaml'):
      fetch_function = utils.config_from_dir
      version = Version.from_yaml_file(source_location)
      source_location = os.path.dirname(source_location)
    else:
      raise BadConfigurationException(
        '{} must be a directory, tar.gz, or zip'.format(source_location))

    if project_id:
      version.project_id = project_id

    queue_config = fetch_function('queue.yaml', source_location)
    if queue_config is None:
      queue_config = fetch_function('queue.xml', source_location)
      # If the source does not have a queue configuration file, do nothing.
      if queue_config is None:
        return

      queues = utils.queues_from_xml(queue_config)
    else:
      queues = yaml.safe_load(queue_config)

    AppScaleLogger.log('Updating queues')
    login_host = LocalState.get_login_host(keyname)
    secret_key = LocalState.get_secret_key(keyname)
    admin_client = AdminClient(login_host, secret_key)
    admin_client.update_queues(version.project_id, queues)

  @classmethod
  def upgrade(cls, options):
    """ Upgrades the deployment to the latest AppScale version.
    Args:
      options: A Namespace that has fields for each parameter that can be
        passed in via the command-line interface.
    """
    node_layout = NodeLayout(options)

    latest_tools = APPSCALE_VERSION
    try:
      AppScaleLogger.log(
        'Checking if an update is available for appscale-tools')
      latest_tools = latest_tools_version()
    except (URLError, ValueError):
      # Prompt the user if version metadata can't be fetched.
      if not options.test:
        response = raw_input(
          'Unable to check for the latest version of appscale-tools. Would '
          'you like to continue upgrading anyway? (y/N) ')
        if response.lower() not in ['y', 'yes']:
          raise AppScaleException('Cancelled AppScale upgrade.')

    if latest_tools > APPSCALE_VERSION:
      raise AppScaleException(
        "There is a newer version ({}) of appscale-tools available. Please "
        "upgrade the tools package before running 'appscale upgrade'.".
        format(latest_tools))

    master_ip = node_layout.head_node().public_ip
    upgrade_version_available = cls.get_upgrade_version_available()

    current_version = RemoteHelper.get_host_appscale_version(
      master_ip, options.keyname, options.verbose)

    # Don't run bootstrap if current version is later that the most recent
    # public one. Covers cases of revoked versions/tags and ensures we won't
    # try to downgrade the code.
    if current_version >= upgrade_version_available:
      AppScaleLogger.log(
        'AppScale is already up to date. Skipping code upgrade.')
      AppScaleLogger.log(
        'Running upgrade script to check if any other upgrades are needed.')
      cls.shut_down_appscale_if_running(options)
      cls.run_upgrade_script(options, node_layout)
      return

    cls.shut_down_appscale_if_running(options)
    cls.upgrade_appscale(options, node_layout)

  @classmethod
  def run_upgrade_script(cls, options, node_layout):
    """ Runs the upgrade script which checks for any upgrades needed to be performed.
      Args:
        options: A Namespace that has fields for each parameter that can be
          passed in via the command-line interface.
        node_layout: A NodeLayout object for the deployment.
    """
    timestamp = datetime.datetime.now().strftime('%Y-%m-%d_%H:%M:%S')

    db_ips = [node.private_ip for node in node_layout.nodes
              if node.is_role('db_master') or node.is_role('db_slave')]
    zk_ips = [node.private_ip for node in node_layout.nodes
              if node.is_role('zookeeper')]

    upgrade_script_command = '{script} --keyname {keyname} '\
      '--log-postfix {timestamp} '\
      '--db-master {db_master} '\
      '--zookeeper {zk_ips} '\
      '--database {db_ips} '\
      '--replication {replication}'.format(
      script=cls.UPGRADE_SCRIPT,
      keyname=options.keyname,
      timestamp=timestamp,
      db_master=node_layout.db_master().private_ip,
      zk_ips=' '.join(zk_ips),
      db_ips=' '.join(db_ips),
      replication=node_layout.replication
    )
    master_public_ip = node_layout.head_node().public_ip

    AppScaleLogger.log("Running upgrade script to check if any other upgrade is needed.")
    # Run the upgrade command as a background process.
    error_bucket = Queue.Queue()
    threading.Thread(
      target=async_layout_upgrade,
      args=(master_public_ip, options.keyname, upgrade_script_command,
            error_bucket, options.verbose)
    ).start()

    last_message = None
    while True:
      # Check if the SSH thread has crashed.
      try:
        ssh_error = error_bucket.get(block=False)
        AppScaleLogger.warn('Error executing upgrade script')
        LocalState.generate_crash_log(ssh_error, traceback.format_exc())
      except Queue.Empty:
        pass

      upgrade_status_file = cls.UPGRADE_STATUS_FILE_LOC + timestamp + ".json"
      command = 'cat' + " " + upgrade_status_file
      upgrade_status = RemoteHelper.ssh(
        master_public_ip, options.keyname, command, options.verbose)
      json_status = json.loads(upgrade_status)

      if 'status' not in json_status or 'message' not in json_status:
        raise AppScaleException('Invalid status log format')

      if json_status['status'] == 'complete':
        AppScaleLogger.success(json_status['message'])
        break

      if json_status['status'] == 'inProgress':
        if json_status['message'] != last_message:
          AppScaleLogger.log(json_status['message'])
          last_message = json_status['message']
        time.sleep(cls.SLEEP_TIME)
        continue

      # Assume the message is an error.
      AppScaleLogger.warn(json_status['message'])
      raise AppScaleException(json_status['message'])

  @classmethod
  def shut_down_appscale_if_running(cls, options):
    """ Checks if AppScale is running and shuts it down as this is an offline upgrade.
      Args:
        options: A Namespace that has fields for each parameter that can be
          passed in via the command-line interface.
    """
    if os.path.exists(LocalState.get_secret_key_location(options.keyname)):
      AppScaleLogger.warn("AppScale needs to be down for this upgrade. "
        "Upgrade process could take a while and it is not reversible.")

      if not options.test:
        response = raw_input(
          'Are you sure you want to proceed with shutting down AppScale to '
          'continue the upgrade? (y/N) ')
        if response.lower() not in ['y', 'yes']:
          raise AppScaleException("Cancelled AppScale upgrade.")

      AppScaleLogger.log("Shutting down AppScale...")
      cls.terminate_instances(options)
    else:
      AppScaleLogger.warn("Upgrade process could take a while and it is not reversible.")

      if options.test:
        return

      response = raw_input(
        'Are you sure you want to proceed with the upgrade? (y/N) ')
      if response.lower() not in ['y', 'yes']:
        raise AppScaleException("Cancelled AppScale upgrade.")

  @classmethod
  def upgrade_appscale(cls, options, node_layout):
    """ Runs the bootstrap script on each of the remote machines.
      Args:
        options: A Namespace that has fields for each parameter that can be
          passed in via the command-line interface.
        node_layout: A NodeLayout object for the deployment.
    """
    unique_ips = [node.public_ip for node in node_layout.nodes]

    AppScaleLogger.log("Upgrading AppScale code to the latest version on "
      "these machines: {}".format(unique_ips))
    threads = []
    error_ips = []
    for ip in unique_ips:
      t = threading.Thread(target=cls.run_bootstrap, args=(ip, options, error_ips))
      threads.append(t)

    for x in threads:
      x.start()

    for x in threads:
      x.join()

    if not error_ips:
      cls.run_upgrade_script(options, node_layout)

  @classmethod
  def run_bootstrap(cls, ip, options, error_ips):
    try:
      RemoteHelper.ssh(ip, options.keyname, cls.BOOTSTRAP_CMD, options.verbose)
      AppScaleLogger.success(
        'Successfully updated and built AppScale on {}'.format(ip))
    except ShellException:
      error_ips.append(ip)
      AppScaleLogger.warn('Unable to upgrade AppScale code on {}.\n'
        'Please correct any errors listed in /var/log/appscale/bootstrap.log '
        'on that machine and re-run appscale upgrade.'.format(ip))
      return error_ips

  @classmethod
  def get_upgrade_version_available(cls):
    """ Gets the latest release tag version available.
    """
    github_api = cls.GITHUB_API.format(owner='AppScale', repo='appscale')
    response = urllib2.urlopen('{}/tags'.format(github_api))
    tag_list = json.loads(response.read())
    return tag_list[0]['name']<|MERGE_RESOLUTION|>--- conflicted
+++ resolved
@@ -642,7 +642,8 @@
       if 'error' in operation:
         raise AppScaleException(operation['error']['message'])
 
-<<<<<<< HEAD
+      break
+
   @classmethod
   def start_service(cls, options):
     """Instructs AppScale to start the named service.
@@ -702,9 +703,6 @@
     admin_client.patch_version(version, ['servingStatus'])
 
     AppScaleLogger.success('Stop requested for {}.'.format(options.project_id))
-=======
-      break
->>>>>>> 192395ca
 
   @classmethod
   def remove_service(cls, options):
