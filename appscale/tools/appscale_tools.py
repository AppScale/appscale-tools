#!/usr/bin/env python

# General-purpose Python library imports
import datetime
import errno
import getpass
import json
import os
import Queue
import re
import shutil
import socket
import sys
import threading
import time
import traceback
import urllib2
import uuid
import yaml
from xml.etree import ElementTree

from collections import Counter
from itertools import chain

# AppScale-specific imports
from tabulate import tabulate
from SOAPpy import faultType

from agents.factory import InfrastructureAgentFactory
from appcontroller_client import AppControllerClient
from appengine_helper import AppEngineHelper
from appscale_logger import AppScaleLogger
from cluster_stats import NodeStats, AppInfo
from custom_exceptions import AppControllerException
from custom_exceptions import AppEngineConfigException
from custom_exceptions import AppScaleException
from custom_exceptions import BadConfigurationException
from custom_exceptions import ShellException
from local_state import APPSCALE_VERSION
from local_state import LocalState
from node_layout import NodeLayout
from remote_helper import RemoteHelper
from version_helper import latest_tools_version
from . import utils
from .admin_client import AdminClient


def async_layout_upgrade(ip, keyname, script, error_bucket, verbose=False):
  """ Run a command over SSH and place exceptions in a bucket.

  Args:
    ip: A string containing and IP address.
    keyname: A string containing the deployment keyname.
    script: A string to run as a command over SSH.
    error_bucket: A thread-safe queue.
    verbose: A boolean indicating whether or not to log verbosely.
  """
  try:
    RemoteHelper.ssh(ip, keyname, script, verbose)
  except ShellException as ssh_error:
    error_bucket.put(ssh_error)


MIN_FREE_DISK_DB = 40.0
MIN_FREE_DISK = 10.0
MIN_AVAILABLE_MEMORY = 7.0
MAX_LOADAVG = 3.0


class AppScaleTools(object):
  """AppScaleTools provides callers with a way to start, stop, and interact
  with AppScale deployments, on virtualized clusters or on cloud
  infrastructures.

  These methods provide an interface for users who wish to start and control
  AppScale through a dict of parameters. An alternative to this method is to
  use the AppScale class, which stores state in an AppScalefile in the
  current working directory (as opposed to a dict), but under the hood these
  methods get called anyways.
  """


  # The number of seconds to wait to give services time to start up or shut
  # down.
  SLEEP_TIME = 5


  # The maximum number of times we should retry for methods that take longer.
  MAX_RETRIES = 20


  # The number of seconds to wait before giving up on an operation.
  MAX_OPERATION_TIME = 200


  # The location of the expect script, used to interact with ssh-copy-id
  EXPECT_SCRIPT = os.path.join(
    os.path.dirname(sys.modules['appscale.tools'].__file__),
    'templates/sshcopyid')


  # A regular expression that matches files compressed in the tar.gz format.
  TAR_GZ_REGEX = re.compile(r'.tar.gz\Z')


  # A regular expression that matches files compressed in the zip format.
  ZIP_REGEX = re.compile(r'.zip\Z')


  # A str that contains all of the authorizations that an AppScale cloud
  # administrator should be granted.
  ADMIN_CAPABILITIES = "upload_app"


  # AppScale repository location on an AppScale image.
  APPSCALE_REPO = "~/appscale"


  # Bootstrap command to run.
  BOOTSTRAP_CMD = '{}/bootstrap.sh >> /var/log/appscale/bootstrap.log'.\
    format(APPSCALE_REPO)


  # Command to run the upgrade script from /appscale/scripts directory.
  UPGRADE_SCRIPT = "python " + APPSCALE_REPO + "/scripts/upgrade.py"


  # Template used for GitHub API calls.
  GITHUB_API = 'https://api.github.com/repos/{owner}/{repo}'


  # Location of the upgrade status file on the remote machine.
  UPGRADE_STATUS_FILE_LOC = '/var/log/appscale/upgrade-status-'

  @classmethod
  def add_instances(cls, options):
    """Adds additional machines to an AppScale deployment.

    Args:
      options: A Namespace that has fields for each parameter that can be
        passed in via the command-line interface.
    """
    if 'master' in options.ips.keys():
      raise BadConfigurationException("Cannot add master nodes to an " + \
        "already running AppScale deployment.")

    # In virtualized cluster deployments, we need to make sure that the user
    # has already set up SSH keys.
    if LocalState.get_infrastructure_option(keyname=options.keyname,
                                            tag='infrastructure') == "xen":
      ips_to_check = []
      for ip_group in options.ips.values():
        ips_to_check.extend(ip_group)
      for ip in ips_to_check:
        # throws a ShellException if the SSH key doesn't work
        RemoteHelper.ssh(ip, options.keyname, "ls", options.verbose)

    # Finally, find an AppController and send it a message to add
    # the given nodes with the new roles.
    AppScaleLogger.log("Sending request to add instances")
    login_ip = LocalState.get_login_host(options.keyname)
    acc = AppControllerClient(login_ip, LocalState.get_secret_key(
      options.keyname))
    acc.start_roles_on_nodes(json.dumps(options.ips))

    # TODO(cgb): Should we wait for the new instances to come up and get
    # initialized?
    AppScaleLogger.success("Successfully sent request to add instances " + \
      "to this AppScale deployment.")


  @classmethod
  def add_keypair(cls, options):
    """Sets up passwordless SSH login to the machines used in a virtualized
    cluster deployment.

    Args:
      options: A Namespace that has fields for each parameter that can be
        passed in via the command-line interface.
    Raises:
      AppScaleException: If any of the machines named in the ips_layout are
        not running, or do not have the SSH daemon running.
    """
    LocalState.require_ssh_commands(options.auto, options.verbose)
    LocalState.make_appscale_directory()

    path = LocalState.LOCAL_APPSCALE_PATH + options.keyname
    if options.add_to_existing:
      public_key = path + ".pub"
      private_key = path
    else:
      public_key, private_key = LocalState.generate_rsa_key(options.keyname,
        options.verbose)

    if options.auto:
      if 'root_password' in options:
        AppScaleLogger.log("Using the provided root password to log into " + \
          "your VMs.")
        password = options.root_password
      else:
        AppScaleLogger.log("Please enter the password for the root user on" + \
          " your VMs:")
        password = getpass.getpass()

    node_layout = NodeLayout(options)

    all_ips = [node.public_ip for node in node_layout.nodes]
    for ip in all_ips:
      # first, make sure ssh is actually running on the host machine
      if not RemoteHelper.is_port_open(ip, RemoteHelper.SSH_PORT,
        options.verbose):
        raise AppScaleException("SSH does not appear to be running at {0}. " \
          "Is the machine at {0} up and running? Make sure your IPs are " \
          "correct!".format(ip))

      # next, set up passwordless ssh
      AppScaleLogger.log("Executing ssh-copy-id for host: {0}".format(ip))
      if options.auto:
        LocalState.shell("{0} root@{1} {2} {3}".format(cls.EXPECT_SCRIPT, ip,
          private_key, password), options.verbose)
      else:
        LocalState.shell("ssh-copy-id -i {0} root@{1}".format(private_key, ip),
          options.verbose)

    AppScaleLogger.success("Generated a new SSH key for this deployment " + \
      "at {0}".format(private_key))


  @classmethod
  def print_cluster_status(cls, options):
    """
    Gets cluster stats and prints it nicely.

    Args:
      options: A Namespace that has fields for each parameter that can be
        passed in via the command-line interface.
    """
    try:
      login_host = LocalState.get_login_host(options.keyname)
      login_acc = AppControllerClient(login_host,
        LocalState.get_secret_key(options.keyname))
      all_private_ips = login_acc.get_all_private_ips()
      cluster_stats = login_acc.get_cluster_stats()
    except (faultType, AppControllerException, BadConfigurationException):
      AppScaleLogger.warn("AppScale deployment is probably down")
      raise

    # Convert cluster stats to useful structures
    node_stats = {
      ip: next((n for n in cluster_stats if n["private_ip"] == ip), None)
      for ip in all_private_ips
    }
    apps_dict = next((n["apps"] for n in cluster_stats if n["apps"]), {})
    apps = [AppInfo(name, app_info) for name, app_info in apps_dict.iteritems()]
    nodes = [NodeStats(ip, node) for ip, node in node_stats.iteritems() if node]
    invisible_nodes = [ip for ip, node in node_stats.iteritems() if not node]

    if options.verbose:
      AppScaleLogger.log("-"*76)
      cls._print_nodes_info(nodes, invisible_nodes)
      cls._print_roles_info(nodes)
    else:
      AppScaleLogger.log("-"*76)

    cls._print_cluster_summary(nodes, invisible_nodes, apps)
    cls._print_apps(apps)
    cls._print_status_alerts(nodes)

    dashboard = next(
      (app for app in apps if app.http == RemoteHelper.APP_DASHBOARD_PORT), None
    )
    if dashboard and dashboard.appservers > 1:
      AppScaleLogger.success(
        "\nView more about your AppScale deployment at http://{}:{}/status"
        .format(login_host, RemoteHelper.APP_DASHBOARD_PORT)
      )
    else:
      AppScaleLogger.log(
        "\nAs soon as AppScale Dashboard is started you can visit it at "
        "http://{0}:{1}/status and see more about your deployment"
        .format(login_host, RemoteHelper.APP_DASHBOARD_PORT)
      )

  @classmethod
  def _print_nodes_info(cls, nodes, invisible_nodes):
    """ Prints table with details about cluster nodes
    Args:
      nodes: a list of NodeStats
      invisible_nodes: a list of IPs of nodes which didn't report its stats
    """
    header = (
      "PUBLIC IP", "PRIVATE IP", "I/L*", "CPU%xCORES", "MEMORY%", "DISK%",
      "LOADAVG", "ROLES"
    )
    table = [
      (n.public_ip, n.private_ip,
       "{}/{}".format("+" if n.is_initialized else "-",
                      "+" if n.is_loaded else "-"),
       "{:.1f}x{}".format(n.cpu.load, n.cpu.count),
       100.0 - n.memory.available_percent,
       " ".join("{:.1f}".format(p.used_percent) for p in n.disk.partitions),
       "{:.1f} {:.1f} {:.1f}".format(
         n.loadavg.last_1_min, n.loadavg.last_5_min, n.loadavg.last_15_min),
       " ".join(n.roles))
      for n in nodes
    ]
    table += [("?", ip, "?", "?", "?", "?", "?", "?") for ip in invisible_nodes]
    table_str = tabulate(table, header, tablefmt="plain", floatfmt=".1f")
    AppScaleLogger.log(table_str)
    AppScaleLogger.log("* I/L means 'Is node Initialized'/'Is node Loaded'")

  @classmethod
  def _print_roles_info(cls, nodes):
    """ Prints table with roles and number of nodes serving each specific role
    Args:
      nodes: a list of NodeStats
    """
    # Report number of nodes and roles running in the cluster
    roles_counter = Counter(chain(*[node.roles for node in nodes]))
    header = ("ROLE", "COUNT")
    table = roles_counter.iteritems()
    AppScaleLogger.log("\n" + tabulate(table, headers=header, tablefmt="plain"))

  @classmethod
  def _print_cluster_summary(cls, nodes, invisible_nodes, apps):
    """ Prints summary about deployment state
    Args:
      nodes: a list of NodeStats
      invisible_nodes: IPs of nodes which didn't report its status yet
      apps: a list of AppInfo
    """
    loaded = sum(1 for node in nodes if node.is_loaded)
    initialized = sum(1 for node in nodes if node.is_initialized)
    started_apps = sum(1 for app in apps if app.appservers > 0)
    total = len(nodes)

    if invisible_nodes:
      # We don't have full information about cluster
      AppScaleLogger.warn(
        "\nThere are {nodes} nodes that didn't report it's state"
        .format(nodes=len(invisible_nodes))
      )
      if nodes:
        AppScaleLogger.log(
          "Available stats for {n} nodes: {init} are initialized, {loaded} "
          "are loaded, {started} of {apps} apps are started".format(
            init=initialized, loaded=loaded, n=total, started=started_apps,
            apps=len(apps))
        )
      else:
        AppScaleLogger.log("No stats is available yet.")
      return

    if loaded < total or initialized < total or started_apps < len(apps):
      AppScaleLogger.log(
        "\nAppScale is starting: {init} of {n} nodes are initialized, {loaded} "
        "of {n} nodes are loaded, {started} of {apps} apps are started"
        .format(init=initialized, loaded=loaded, n=total, started=started_apps,
                apps=len(apps))
      )
    else:
      AppScaleLogger.success(
        "\nAppScale is up. All {n} nodes are loaded".format(n=total)
      )

  @classmethod
  def _print_apps(cls, apps):
    """ Prints main information about deployed apps
    Args:
      apps: a list AppInfo
    """
    header = (
      "APP NAME", "HTTP/HTTPS", "APPSERVERS/PENDING",
      "REQS. ENQUEUED/TOTAL", "STATE"
    )
    table = (
      (app.name, "{}/{}".format(app.http, app.https),
       "{}/{}".format(app.appservers, app.pending_appservers),
       "{}/{}".format(app.reqs_enqueued, app.total_reqs),
       "Ready" if app.appservers > 0 else "Starting")
      for app in apps
    )
    AppScaleLogger.log("\n" + tabulate(table, headers=header, tablefmt="plain"))

  @classmethod
  def _print_status_alerts(cls, nodes):
    """ Detects if there are hardware issues in the cluster and prints
        all detected problems
    Args:
      nodes: a list of NodeStats
    """
    hardware_alerts = []
    for node in nodes:
      # Check disk space
      db_roles = ["db_master", "db_slave", "database"]
      is_db_node = any(role in node.roles for role in db_roles)
      partition = node.disk.most_loaded
      if is_db_node and partition.free_percent < MIN_FREE_DISK_DB:
        msg = ("Only {free:.1f}% of '{part}' partition at db node is free"
               .format(free=partition.free_percent, part=partition.mountpoint))
        hardware_alerts.append((node, msg))
      elif partition.free_percent < MIN_FREE_DISK:
        msg = ("Only {free:.1f}% of '{part}' partition is free"
               .format(free=partition.free_percent, part=partition.mountpoint))
        hardware_alerts.append((node, msg))

      # Check memory
      if node.memory.available_percent < MIN_AVAILABLE_MEMORY:
        msg = ("Only {available:.1f}% of memory is available"
               .format(available=node.memory.available_percent))
        hardware_alerts.append((node, msg))

      # Check average load
      is_overloaded = any((
        node.loadavg.last_1_min / node.cpu.count > MAX_LOADAVG,
        node.loadavg.last_5_min / node.cpu.count > MAX_LOADAVG,
        node.loadavg.last_15_min / node.cpu.count > MAX_LOADAVG,
      ))
      if is_overloaded:
        msg = ("Average load is too high for {} CPUs: {:.1f} {:.1f} {:.1f}"
               .format(node.cpu.count, node.loadavg.last_1_min,
                       node.loadavg.last_5_min,
                       node.loadavg.last_15_min))
        hardware_alerts.append((node, msg))

    if hardware_alerts:
      AppScaleLogger.warn("\nSome nodes are in alarm state:")
      header = ("PUBLIC IP", "PRIVATE IP", "ALERT MESSAGE")
      table = ((n.public_ip, n.private_ip, msg) for n, msg in hardware_alerts)
      AppScaleLogger.warn(tabulate(table, headers=header, tablefmt="plain"))


  @classmethod
  def gather_logs(cls, options):
    """Collects logs from each machine in the currently running AppScale
    deployment.

    Args:
      options: A Namespace that has fields for each parameter that can be
        passed in via the command-line interface.
    """
    location = os.path.abspath(options.location)
    # First, make sure that the place we want to store logs doesn't
    # already exist.
    if os.path.exists(location):
      raise AppScaleException("Can't gather logs, as the location you " + \
        "specified, {}, already exists.".format(location))

    login_host = LocalState.get_login_host(options.keyname)
    secret = LocalState.get_secret_key(options.keyname)
    acc = AppControllerClient(login_host, secret)

    try:
      all_ips = acc.get_all_public_ips()
    except socket.error:  # Occurs when the AppController has failed.
      AppScaleLogger.warn("Couldn't get an up-to-date listing of the " + \
        "machines in this AppScale deployment. Using our locally cached " + \
        "info instead.")
      all_ips = LocalState.get_all_public_ips(options.keyname)

    # do the mkdir after we get the secret key, so that a bad keyname will
    # cause the tool to crash and not create this directory
    os.mkdir(location)

    # The log paths that we collect logs from.
    log_paths = [
      {'remote': '/opt/cassandra/cassandra/logs/*', 'local': 'cassandra'},
      {'remote': '/var/log/appscale'},
      {'remote': '/var/log/haproxy.log*'},
      {'remote': '/var/log/kern.log*'},
      {'remote': '/var/log/monit.log*'},
      {'remote': '/var/log/nginx'},
      {'remote': '/var/log/rabbitmq/*', 'local': 'rabbitmq'},
      {'remote': '/var/log/syslog*'},
      {'remote': '/var/log/zookeeper'}
    ]

    failures = False
    for ip in all_ips:
      # Get the logs from each node, and store them in our local directory
      local_dir = os.path.join(location, ip)
      os.mkdir(local_dir)

      if ip == login_host:
        os.symlink(local_dir, os.path.join(location, "load-balancer"))

      for log_path in log_paths:
        sub_dir = local_dir

        if 'local' in log_path:
          sub_dir = os.path.join(local_dir, log_path['local'])
          try:
            os.mkdir(sub_dir)
          except OSError as os_error:
            if os_error.errno == errno.EEXIST and os.path.isdir(sub_dir):
              pass
            else:
              raise

        try:
          RemoteHelper.scp_remote_to_local(
            ip, options.keyname, log_path['remote'], sub_dir, options.verbose
          )
        except ShellException as shell_exception:
          failures = True
          AppScaleLogger.warn('Unable to collect logs from {} for host {}'.
                              format(log_path['remote'], ip))
          AppScaleLogger.verbose(
            'Encountered exception: {}'.format(str(shell_exception)),
            options.verbose)

    if failures:
      AppScaleLogger.log("Done copying to {}. There were failures while "
                         "collecting AppScale logs.".format(location))
    else:
      AppScaleLogger.success("Successfully collected all AppScale logs into "
                             "{}".format(location))


  @classmethod
  def get_property(cls, options):
    """Queries AppScale for a list of system properties matching the provided
    regular expression, as well as the values associated with each matching
    property.

    Args:
      options: A Namespace that has fields for each parameter that can be passed
        in via the command-line interface.
    Returns:
      A dict mapping each property matching the given regex to its associated
      value.
    """
    shadow_host = LocalState.get_host_with_role(options.keyname, 'shadow')
    acc = AppControllerClient(shadow_host, LocalState.get_secret_key(
      options.keyname))

    return acc.get_property(options.property)


  @classmethod
  def relocate_app(cls, options):
    """Instructs AppScale to move the named application to a different port.

    Args:
      options: A Namespace that has fields for each parameter that can be passed
        in via the command-line interface.
    Raises:
      AppScaleException: If the named application isn't running in this AppScale
        cloud, if the destination port is in use by a different application, or
        if the AppController rejects the request to relocate the application (in
        which case it includes the reason why the rejection occurred).
    """
    login_host = LocalState.get_login_host(options.keyname)
    acc = AppControllerClient(login_host, LocalState.get_secret_key(
      options.keyname))

    app_info_map = acc.get_app_info_map()
    if options.appname not in app_info_map.keys():
      raise AppScaleException("The given application, {0}, is not currently " \
        "running in this AppScale cloud, so we can't move it to a different " \
        "port.".format(options.appname))

    relocate_result = acc.relocate_app(options.appname, options.http_port,
      options.https_port)
    if relocate_result == "OK":
      AppScaleLogger.success("Successfully issued request to move {0} to " \
        "ports {1} and {2}.".format(options.appname, options.http_port,
        options.https_port))
      RemoteHelper.sleep_until_port_is_open(login_host, options.http_port,
        options.verbose)
      AppScaleLogger.success("Your app serves unencrypted traffic at: " +
        "http://{0}:{1}".format(login_host, options.http_port))
      AppScaleLogger.success("Your app serves encrypted traffic at: " +
        "https://{0}:{1}".format(login_host, options.https_port))
    else:
      raise AppScaleException(relocate_result)


  @classmethod
  def remove_app(cls, options):
    """Instructs AppScale to no longer host the named application.

    Args:
      options: A Namespace that has fields for each parameter that can be
        passed in via the command-line interface.
    """
    if not options.confirm:
      response = raw_input(
        'Are you sure you want to remove this application? (y/N) ')
      if response.lower() not in ['y', 'yes']:
        raise AppScaleException("Cancelled application removal.")

    login_host = LocalState.get_login_host(options.keyname)
    secret = LocalState.get_secret_key(options.keyname)
    admin_client = AdminClient(login_host, secret)

    operation_id = admin_client.delete_version(options.appname)
    deadline = time.time() + cls.MAX_OPERATION_TIME
    while True:
      if time.time() > deadline:
        raise AppScaleException('The undeploy operation took too long.')

      operation = admin_client.get_operation(options.appname, operation_id)
      if not operation['done']:
        time.sleep(1)
        continue

      if 'error' in operation:
        raise AppScaleException(operation['error']['message'])
      break

    AppScaleLogger.success('Done shutting down {}.'.format(options.appname))


  @classmethod
  def reset_password(cls, options):
    """Resets a user's password the currently running AppScale deployment.

    Args:
      options: A Namespace that has fields for each parameter that can be
        passed in via the command-line interface.
    """
    secret = LocalState.get_secret_key(options.keyname)
    login_host = LocalState.get_login_host(options.keyname)
    username, password = LocalState.get_credentials(is_admin=False)
    encrypted_password = LocalState.encrypt_password(username, password)

    acc = AppControllerClient(login_host,secret)

    try:
      acc.reset_password(username, encrypted_password)
      AppScaleLogger.success("The password was successfully changed for the " \
        "given user.")
    except Exception as exception:
      AppScaleLogger.warn("Could not change the user's password for the " + \
        "following reason: {0}".format(str(exception)))
      sys.exit(1)

  @classmethod
  def create_user(cls, options, is_admin):
    """Create a new user with the parameters given.

        Args:
          options: A Namespace that has fields for each parameter that can be
            passed in via the command-line interface.
          is_admin: A flag to indicate if the user to be created is an admin user
        Raises:
          AppControllerException: If the AppController on the head node crashes.
            When this occurs, the message in the exception contains the reason why
            the AppController crashed.
        """
    secret = LocalState.get_secret_key(options.keyname)
    login_host = LocalState.get_login_host(options.keyname)

    username, password = LocalState.get_credentials(is_admin)

    acc = AppControllerClient(login_host, secret)

    RemoteHelper.create_user_accounts(username, password, login_host, options.keyname)

    try:
      if is_admin:
        acc.set_admin_role(username, 'true', cls.ADMIN_CAPABILITIES)
    except Exception as exception:
      AppScaleLogger.warn("Could not grant admin privileges to the user for the " +
        "following reason: {0}".format(str(exception)))
      sys.exit(1)

  @classmethod
  def run_instances(cls, options):
    """Starts a new AppScale deployment with the parameters given.

    Args:
      options: A Namespace that has fields for each parameter that can be
        passed in via the command-line interface.
    Raises:
      AppControllerException: If the AppController on the head node crashes.
        When this occurs, the message in the exception contains the reason why
        the AppController crashed.
      BadConfigurationException: If the user passes in options that are not
        sufficient to start an AppScale deployment (e.g., running on EC2 but
        not specifying the AMI to use), or if the user provides us
        contradictory options (e.g., running on EC2 but not specifying EC2
        credentials).
    """
    LocalState.make_appscale_directory()
    LocalState.ensure_appscale_isnt_running(options.keyname, options.force)
    if options.infrastructure:
      if not options.disks and not options.test and not options.force:
        LocalState.ensure_user_wants_to_run_without_disks()

    reduced_version = '.'.join(x for x in APPSCALE_VERSION.split('.')[:2])
    AppScaleLogger.log("Starting AppScale " + reduced_version)

    my_id = str(uuid.uuid4())
    AppScaleLogger.remote_log_tools_state(options, my_id, "started",
      APPSCALE_VERSION)

    node_layout = NodeLayout(options)

    head_node = node_layout.head_node()
    # Start VMs in cloud via cloud agent.
    if options.infrastructure:
      node_layout = RemoteHelper.start_all_nodes(options, node_layout)

      # Enables root logins and SSH access on the head node.
      RemoteHelper.enable_root_ssh(options, head_node.public_ip)
    AppScaleLogger.verbose("Node Layout: {}".format(node_layout.to_list()),
                           options.verbose)

    # Ensure all nodes are compatible.
    RemoteHelper.ensure_machine_is_compatible(
      head_node.public_ip, options.keyname, options.verbose)

    # Use rsync to move custom code into the deployment.
    if options.scp:
      AppScaleLogger.log("Copying over local copy of AppScale from {0}".
        format(options.scp))
      RemoteHelper.rsync_files(head_node.public_ip, options.keyname, options.scp,
        options.verbose)

    # Start services on head node.
    RemoteHelper.start_head_node(options, my_id, node_layout)

    # Write deployment metadata to disk (facilitates SSH operations, etc.)
    db_master = node_layout.db_master().private_ip
    head_node = node_layout.head_node().public_ip
    LocalState.update_local_metadata(options, db_master, head_node)

    # Copy the locations.json to the head node
    RemoteHelper.copy_local_metadata(node_layout.head_node().public_ip,
                                     options.keyname, options.verbose)

    # Wait for services on head node to start.
    secret_key = LocalState.get_secret_key(options.keyname)
    acc = AppControllerClient(head_node, secret_key)
    try:
      while not acc.is_initialized():
        AppScaleLogger.log('Waiting for head node to initialize...')
        # This can take some time in particular the first time around, since
        # we will have to initialize the database.
        time.sleep(cls.SLEEP_TIME*3)
    except socket.error as socket_error:
      AppScaleLogger.warn('Unable to initialize AppController: {}'.
                          format(socket_error.message))
      message = RemoteHelper.collect_appcontroller_crashlog(
        head_node, options.keyname, options.verbose)
      raise AppControllerException(message)

    # Set up admin account.
    try:
      # We don't need to have any exception information here: we do expect
      # some anyway while the UserAppServer is coming up.
      acc.does_user_exist("non-existent-user", True)
    except Exception:
      AppScaleLogger.log('UserAppServer not ready yet. Retrying ...')
      time.sleep(cls.SLEEP_TIME)

    if options.admin_user and options.admin_pass:
      AppScaleLogger.log("Using the provided admin username/password")
      username, password = options.admin_user, options.admin_pass
    elif options.test:
      AppScaleLogger.log("Using default admin username/password")
      username, password = LocalState.DEFAULT_USER, LocalState.DEFAULT_PASSWORD
    else:
      username, password = LocalState.get_credentials()

    RemoteHelper.create_user_accounts(username, password, head_node,
                                      options.keyname)
    acc.set_admin_role(username, 'true', cls.ADMIN_CAPABILITIES)

    # Wait for machines to finish loading and AppScale Dashboard to be deployed.
    RemoteHelper.wait_for_machines_to_finish_loading(head_node, options.keyname)
    RemoteHelper.sleep_until_port_is_open(LocalState.get_login_host(
      options.keyname), RemoteHelper.APP_DASHBOARD_PORT, options.verbose)

    AppScaleLogger.success("AppScale successfully started!")
    AppScaleLogger.success("View status information about your AppScale " + \
                           "deployment at http://{0}:{1}".format(LocalState.get_login_host(
                           options.keyname), RemoteHelper.APP_DASHBOARD_PORT))
    AppScaleLogger.remote_log_tools_state(options, my_id,
      "finished", APPSCALE_VERSION)


  @classmethod
  def set_property(cls, options):
    """Instructs AppScale to replace the value it uses for a particular
    AppController instance variable (property) with a new value.

    Args:
      options: A Namespace that has fields for each parameter that can be passed
        in via the command-line interface.
    """
    shadow_host = LocalState.get_host_with_role(options.keyname, 'shadow')
    acc = AppControllerClient(shadow_host, LocalState.get_secret_key(
      options.keyname))
    result = acc.set_property(options.property_name, options.property_value)
    if result == 'OK':
      AppScaleLogger.success("Successfully updated the given property.")
    else:
      raise AppControllerException("Unable to update the given property " +
        "because: {0}".format(result))


  @classmethod
  def terminate_instances(cls, options):
    """Stops all services running in an AppScale deployment, and in cloud
    deployments, also powers off the instances previously spawned.

    Raises:
      AppScaleException: If AppScale is not running, and thus can't be
      terminated.
    """
    try:
      infrastructure = LocalState.get_infrastructure(options.keyname)
    except IOError:
      raise AppScaleException("Cannot find AppScale's configuration for keyname {0}".
        format(options.keyname))

    if infrastructure == "xen" and options.terminate:
      raise AppScaleException("Terminate option is invalid for cluster mode.")

    if infrastructure == "xen" or not options.terminate:
      # We are in cluster mode: let's check if AppScale is running.
      if not os.path.exists(LocalState.get_secret_key_location(options.keyname)):
        raise AppScaleException("AppScale is not running with the keyname {0}".
          format(options.keyname))

    # Stop gracefully the AppScale deployment.
    try:
      RemoteHelper.terminate_virtualized_cluster(options.keyname,
                                                 options.clean,
                                                 options.verbose)
    except (IOError, AppScaleException, AppControllerException,
            BadConfigurationException) as e:
      if not (infrastructure in InfrastructureAgentFactory.VALID_AGENTS and
            options.terminate):
        raise

      if options.test:
        AppScaleLogger.warn(e)
      else:
        AppScaleLogger.verbose(e, options.verbose)
        if isinstance(e, AppControllerException):
          response = raw_input(
            'AppScale may not have shut down properly, are you sure you want '
            'to continue terminating? (y/N) ')
        else:
          response = raw_input(
            'AppScale could not find the configuration files for this '
            'deployment, are you sure you want to continue terminating? '
            '(y/N) ')
        if response.lower() not in ['y', 'yes']:
          raise AppScaleException("Cancelled cloud termination.")


    # And if we are on a cloud infrastructure, terminate instances if
    # asked.
    if (infrastructure in InfrastructureAgentFactory.VALID_AGENTS and
          options.terminate):
      RemoteHelper.terminate_cloud_infrastructure(options.keyname,
        options.verbose)
    elif infrastructure in InfrastructureAgentFactory.VALID_AGENTS and not \
        options.terminate:
      AppScaleLogger.log("AppScale did not terminate any of your cloud "
                         "instances, to terminate them run 'appscale "
                         "down --terminate'")
    if options.clean:
      LocalState.clean_local_metadata(keyname=options.keyname)


  @classmethod
  def upload_app(cls, options):
    """Uploads the given App Engine application into AppScale.

    Args:
      options: A Namespace that has fields for each parameter that can be
        passed in via the command-line interface.
    Returns:
      A tuple containing the host and port where the application is serving
        traffic from.
    """
    if cls.TAR_GZ_REGEX.search(options.file):
      file_location = LocalState.extract_tgz_app_to_dir(options.file,
        options.verbose)
      created_dir = True
    elif cls.ZIP_REGEX.search(options.file):
      file_location = LocalState.extract_zip_app_to_dir(options.file,
        options.verbose)
      created_dir = True
    elif os.path.isdir(options.file):
      file_location = options.file
      created_dir = False
    else:
      raise AppEngineConfigException('{0} is not a tar.gz file, a zip file, ' \
        'or a directory. Please try uploading either a tar.gz file, a zip ' \
        'file, or a directory.'.format(options.file))

    try:
      app_id = AppEngineHelper.get_app_id_from_app_config(file_location)
    except AppEngineConfigException as config_error:
      AppScaleLogger.log(config_error)
      if 'yaml' in str(config_error):
        raise config_error

      # Java App Engine users may have specified their war directory. In that
      # case, just move up one level, back to the app's directory.
      file_location = file_location + os.sep + ".."
      app_id = AppEngineHelper.get_app_id_from_app_config(file_location)

    # Let users know that versions are not supported yet.
    AppEngineHelper.warn_if_version_defined(file_location, options.test)

    app_language = AppEngineHelper.get_app_runtime_from_app_config(
      file_location)
    env_variables = AppEngineHelper.get_env_vars(file_location)
    threadsafe = None
    if app_language in ['python27', 'java']:
      threadsafe = AppEngineHelper.is_threadsafe(file_location)
    AppEngineHelper.validate_app_id(app_id)

    extras = {}
    if app_language == 'go':
      extras = LocalState.get_extra_go_dependencies(options.file, options.test)

    if app_language == 'java':
      if AppEngineHelper.is_sdk_mismatch(file_location):
        AppScaleLogger.warn('AppScale did not find the correct SDK jar ' +
          'versions in your app. The current supported ' +
          'SDK version is ' + AppEngineHelper.SUPPORTED_SDK_VERSION + '.')

    login_host = LocalState.get_login_host(options.keyname)
    secret_key = LocalState.get_secret_key(options.keyname)
    admin_client = AdminClient(login_host, secret_key)

    remote_file_path = RemoteHelper.copy_app_to_host(file_location,
      options.keyname, options.verbose, extras)

    AppScaleLogger.log('Deploying project: {}'.format(app_id))
    operation_id = admin_client.create_version(
<<<<<<< HEAD
      app_id, username, remote_file_path, app_language, env_variables,
      threadsafe)
=======
      app_id, remote_file_path, app_language, threadsafe)
>>>>>>> af6fa48a

    # now that we've told the AppController to start our app, find out what port
    # the app is running on and wait for it to start serving
    AppScaleLogger.log("Please wait for your app to start serving.")

    deadline = time.time() + cls.MAX_OPERATION_TIME
    while True:
      if time.time() > deadline:
        raise AppScaleException('The deployment operation took too long.')
      operation = admin_client.get_operation(app_id, operation_id)
      if not operation['done']:
        time.sleep(1)
        continue

      if 'error' in operation:
        raise AppScaleException(operation['error']['message'])
      version_url = operation['response']['versionUrl']
      break

    AppScaleLogger.success(
      'Your app can be reached at the following URL: {}'.format(version_url))

    if created_dir:
      shutil.rmtree(file_location)

    http_port = int(version_url.split(':')[-1])
    return (login_host, http_port)

  @classmethod
  def update_queues(cls, source_location, keyname):
    """ Updates a project's queues from the configuration file.

    Args:
      source_location: A string specifying the location of the source code.
      keyname: A string specifying the key name.
    """
    if cls.TAR_GZ_REGEX.search(source_location):
      fetch_function = utils.config_from_tar_gz
    elif cls.ZIP_REGEX.search(source_location):
      fetch_function = utils.config_from_zip
    elif os.path.isdir(source_location):
      fetch_function = utils.config_from_dir
    else:
      raise BadConfigurationException(
        '{} must be a directory, tar.gz, or zip'.format(source_location))

    queue_config = fetch_function('queue.yaml', source_location)
    if queue_config is None:
      queue_config = fetch_function('queue.xml', source_location)
      # If the source does not have a queue configuration file, do nothing.
      if queue_config is None:
        return

      queues = utils.queues_from_xml(queue_config)
    else:
      queues = yaml.safe_load(queue_config)

    app_config = fetch_function('app.yaml', source_location)
    if app_config is None:
      app_config = fetch_function('appengine-web.xml', source_location)
      if app_config is None:
        raise BadConfigurationException(
          'Unable to find app.yaml or appengine-web.xml')

      web_app = ElementTree.fromstring(app_config)
      try:
        tag_with_namespace = '{http://appengine.google.com/ns/1.0}application'
        project_id = web_app.find(tag_with_namespace).text
      except AttributeError:
        raise BadConfigurationException(
          'appengine-web.xml must specify application')
    else:
      try:
        project_id = yaml.safe_load(app_config)['application']
      except KeyError:
        raise BadConfigurationException('app.yaml must specify application')

    AppScaleLogger.log('Updating queues')
    login_host = LocalState.get_login_host(keyname)
    secret_key = LocalState.get_secret_key(keyname)
    admin_client = AdminClient(login_host, secret_key)
    admin_client.update_queues(project_id, queues)

  @classmethod
  def upgrade(cls, options):
    """ Upgrades the deployment to the latest AppScale version.
    Args:
      options: A Namespace that has fields for each parameter that can be
        passed in via the command-line interface.
    """
    node_layout = NodeLayout(options)
    if not node_layout.is_valid():
      raise BadConfigurationException(
        'Your ips_layout is invalid:\n{}'.format(node_layout.errors()))

    latest_tools = APPSCALE_VERSION
    try:
      AppScaleLogger.log(
        'Checking if an update is available for appscale-tools')
      latest_tools = latest_tools_version()
    except:
      # Prompt the user if version metadata can't be fetched.
      if not options.test:
        response = raw_input(
          'Unable to check for the latest version of appscale-tools. Would '
          'you like to continue upgrading anyway? (y/N) ')
        if response.lower() not in ['y', 'yes']:
          raise AppScaleException('Cancelled AppScale upgrade.')

    if latest_tools > APPSCALE_VERSION:
      raise AppScaleException(
        "There is a newer version ({}) of appscale-tools available. Please "
        "upgrade the tools package before running 'appscale upgrade'.".
        format(latest_tools))

    master_ip = node_layout.head_node().public_ip
    upgrade_version_available = cls.get_upgrade_version_available()

    current_version = RemoteHelper.get_host_appscale_version(
      master_ip, options.keyname, options.verbose)

    # Don't run bootstrap if current version is later that the most recent
    # public one. Covers cases of revoked versions/tags and ensures we won't
    # try to downgrade the code.
    if current_version >= upgrade_version_available:
      AppScaleLogger.log(
        'AppScale is already up to date. Skipping code upgrade.')
      AppScaleLogger.log(
        'Running upgrade script to check if any other upgrades are needed.')
      cls.shut_down_appscale_if_running(options)
      cls.run_upgrade_script(options, node_layout)
      return

    cls.shut_down_appscale_if_running(options)
    cls.upgrade_appscale(options, node_layout)

  @classmethod
  def run_upgrade_script(cls, options, node_layout):
    """ Runs the upgrade script which checks for any upgrades needed to be performed.
      Args:
        options: A Namespace that has fields for each parameter that can be
          passed in via the command-line interface.
        node_layout: A NodeLayout object for the deployment.
    """
    timestamp = datetime.datetime.now().strftime('%Y-%m-%d_%H:%M:%S')

    db_ips = [node.private_ip for node in node_layout.nodes
              if node.is_role('db_master') or node.is_role('db_slave')]
    zk_ips = [node.private_ip for node in node_layout.nodes
              if node.is_role('zookeeper')]

    upgrade_script_command = '{script} --keyname {keyname} '\
      '--log-postfix {timestamp} '\
      '--db-master {db_master} '\
      '--zookeeper {zk_ips} '\
      '--database {db_ips} '\
      '--replication {replication}'.format(
      script=cls.UPGRADE_SCRIPT,
      keyname=options.keyname,
      timestamp=timestamp,
      db_master=node_layout.db_master().private_ip,
      zk_ips=' '.join(zk_ips),
      db_ips=' '.join(db_ips),
      replication=node_layout.replication
    )
    master_public_ip = node_layout.head_node().public_ip

    AppScaleLogger.log("Running upgrade script to check if any other upgrade is needed.")
    # Run the upgrade command as a background process.
    error_bucket = Queue.Queue()
    threading.Thread(
      target=async_layout_upgrade,
      args=(master_public_ip, options.keyname, upgrade_script_command,
            error_bucket, options.verbose)
    ).start()

    last_message = None
    while True:
      # Check if the SSH thread has crashed.
      try:
        ssh_error = error_bucket.get(block=False)
        AppScaleLogger.warn('Error executing upgrade script')
        LocalState.generate_crash_log(ssh_error, traceback.format_exc())
      except Queue.Empty:
        pass

      upgrade_status_file = cls.UPGRADE_STATUS_FILE_LOC + timestamp + ".json"
      command = 'cat' + " " + upgrade_status_file
      upgrade_status = RemoteHelper.ssh(
        master_public_ip, options.keyname, command, options.verbose)
      json_status = json.loads(upgrade_status)

      if 'status' not in json_status or 'message' not in json_status:
        raise AppScaleException('Invalid status log format')

      if json_status['status'] == 'complete':
        AppScaleLogger.success(json_status['message'])
        break

      if json_status['status'] == 'inProgress':
        if json_status['message'] != last_message:
          AppScaleLogger.log(json_status['message'])
          last_message = json_status['message']
        time.sleep(cls.SLEEP_TIME)
        continue

      # Assume the message is an error.
      AppScaleLogger.warn(json_status['message'])
      raise AppScaleException(json_status['message'])

  @classmethod
  def shut_down_appscale_if_running(cls, options):
    """ Checks if AppScale is running and shuts it down as this is an offline upgrade.
      Args:
        options: A Namespace that has fields for each parameter that can be
          passed in via the command-line interface.
    """
    if os.path.exists(LocalState.get_secret_key_location(options.keyname)):
      AppScaleLogger.warn("AppScale needs to be down for this upgrade. "
        "Upgrade process could take a while and it is not reversible.")

      if not options.test:
        response = raw_input(
          'Are you sure you want to proceed with shutting down AppScale to '
          'continue the upgrade? (y/N) ')
        if response.lower() not in ['y', 'yes']:
          raise AppScaleException("Cancelled AppScale upgrade.")

      AppScaleLogger.log("Shutting down AppScale...")
      cls.terminate_instances(options)
    else:
      AppScaleLogger.warn("Upgrade process could take a while and it is not reversible.")

      if options.test:
        return

      response = raw_input(
        'Are you sure you want to proceed with the upgrade? (y/N) ')
      if response.lower() not in ['y', 'yes']:
        raise AppScaleException("Cancelled AppScale upgrade.")

  @classmethod
  def upgrade_appscale(cls, options, node_layout):
    """ Runs the bootstrap script on each of the remote machines.
      Args:
        options: A Namespace that has fields for each parameter that can be
          passed in via the command-line interface.
        node_layout: A NodeLayout object for the deployment.
    """
    unique_ips = [node.public_ip for node in node_layout.nodes]

    AppScaleLogger.log("Upgrading AppScale code to the latest version on "
      "these machines: {}".format(unique_ips))
    threads = []
    error_ips = []
    for ip in unique_ips:
      t = threading.Thread(target=cls.run_bootstrap, args=(ip, options, error_ips))
      threads.append(t)

    for x in threads:
      x.start()

    for x in threads:
      x.join()

    if not error_ips:
      cls.run_upgrade_script(options, node_layout)

  @classmethod
  def run_bootstrap(cls, ip, options, error_ips):
    try:
      RemoteHelper.ssh(ip, options.keyname, cls.BOOTSTRAP_CMD, options.verbose)
      AppScaleLogger.success(
        'Successfully updated and built AppScale on {}'.format(ip))
    except ShellException:
      error_ips.append(ip)
      AppScaleLogger.warn('Unable to upgrade AppScale code on {}.\n'
        'Please correct any errors listed in /var/log/appscale/bootstrap.log '
        'on that machine and re-run appscale upgrade.'.format(ip))
      return error_ips

  @classmethod
  def get_upgrade_version_available(cls):
    """ Gets the latest release tag version available.
    """
    github_api = cls.GITHUB_API.format(owner='AppScale', repo='appscale')
    response = urllib2.urlopen('{}/tags'.format(github_api))
    tag_list = json.loads(response.read())
    return tag_list[0]['name']<|MERGE_RESOLUTION|>--- conflicted
+++ resolved
@@ -938,12 +938,7 @@
 
     AppScaleLogger.log('Deploying project: {}'.format(app_id))
     operation_id = admin_client.create_version(
-<<<<<<< HEAD
-      app_id, username, remote_file_path, app_language, env_variables,
-      threadsafe)
-=======
-      app_id, remote_file_path, app_language, threadsafe)
->>>>>>> af6fa48a
+      app_id, remote_file_path, app_language, env_variables, threadsafe)
 
     # now that we've told the AppController to start our app, find out what port
     # the app is running on and wait for it to start serving
