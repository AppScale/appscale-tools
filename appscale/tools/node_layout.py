#!/usr/bin/env python


# General-purpose Python library imports
import re
import yaml


# AppScale-specific imports
from agents.factory import InfrastructureAgentFactory
from appscale_logger import AppScaleLogger
from custom_exceptions import BadConfigurationException
from local_state import LocalState
from parse_args import ParseArgs


class NodeLayout():
  """NodeLayout represents the relationship between IP addresses and the API
  services (roles) that will be used to host them in an AppScale deployment.

  NodeLayouts can be either 'simple' or 'advanced'. In simple deployments,
  we handle the placement for the user, naively placing services via a
  predetermined formula. In advanced deployments, we rely on the user
  telling us where the services should be placed, and verify that the user's
  placement strategy actually makes sense (e.g., not specifying any database
  nodes is not acceptable).
  """

  APPSCALEFILE_INSTRUCTIONS = "https://www.appscale.com/" \
                              "get-started/deploy-appscale#appscalefile"


  # TODO: Update this dictionary as roles get renamed/deprecated.
  DEPRECATED_ROLES = {'appengine': 'compute'}


  # A tuple containing the keys that can be used in simple deployments.
  SIMPLE_FORMAT_KEYS = ('controller', 'servers')


  # A tuple containing the keys that can be used in advanced deployments.
  # TODO: remove 'appengine' role.
  ADVANCED_FORMAT_KEYS = ['master', 'database', 'appengine', 'compute', 'open',
    'login', 'zookeeper', 'memcache', 'taskqueue', 'search', 'load_balancer']


  # A tuple containing all of the roles (simple and advanced) that the
  # AppController recognizes. These include _master and _slave roles, which
  # the user may not be able to specify directly.
  # TODO: remove 'appengine' role.
  VALID_ROLES = ('master', 'appengine', 'compute', 'database', 'shadow', 'open',
    'load_balancer', 'login', 'db_master', 'db_slave', 'zookeeper', 'memcache',
    'taskqueue', 'taskqueue_master', 'taskqueue_slave', 'search')


  # A regular expression that matches IP addresses, used in ips.yaml files for
  # virtualized cluster deployments.
  IP_REGEX = re.compile('\d+\.\d+\.\d+\.\d+')


  # A regular expression that matches cloud IDs, used in ips.yaml files for
  # cloud deployments.
  NODE_ID_REGEX = re.compile('(node)-(\d+)')


  # The message to display to users if they give us an ips.yaml file in a
  # simple deployment, with the same IP address more than once.
  DUPLICATE_IPS = "Cannot specify the same IP address more than once."


  # The message to display if the user wants to run in a simple deployment,
  # but does not specify a controller node.
  NO_CONTROLLER = "No controller was specified"


  # The message to display if the user wants to run in a simple deployment,
  # and specifies too many controller nodes.
  ONLY_ONE_CONTROLLER = "Only one controller is allowed"


  # The message to display if the user wants to run in a cloud without
  # specifying their deployment, but they forget to tell us the minimum number
  # of VMs to use.
  NO_YAML_REQUIRES_MIN = "Must specify min if not using a YAML file"


  # The message to display if the user wants to run in a cloud without
  # specifying their deployment, but they forget to tell us the maximum number
  # of VMs to use.
  NO_YAML_REQUIRES_MAX = "Must specify max if not using a YAML file"


  INPUT_YAML_REQUIRED = "A YAML file is required for virtualized clusters"


  # The message to display if the user mixes advanced and simple tags in their
  # deployment.
  USED_SIMPLE_AND_ADVANCED_KEYS = "Check your node layout and make sure not " \
    "to mix simple and advanced deployment methods."


  def __init__(self, options):
    """Creates a new NodeLayout from the given YAML file.

    Args:
      options: A Namespace or dict that (optionally) contains a field
        containing the YAML representing the placement strategy to use for
        this AppScale deployment. This YAML can be either raw YAML, or
        a str containing a path on the local filesystem that, when read,
        contains the YAML in question. It can also be set to None, for
        deployments when the user specifies how many VMs they wish to use.
    Raises:
      BadConfigurationException if configuration is not valid.
    """
    if not isinstance(options, dict):
      options = vars(options)
    self.master = None
    input_yaml = options.get('ips')
    if isinstance(input_yaml, str):
      with open(input_yaml, 'r') as file_handle:
        self.input_yaml = yaml.safe_load(file_handle.read())
    elif isinstance(input_yaml, dict):
      self.input_yaml = input_yaml
      AppScaleLogger.warn("The AppScalefile is changing, the layout you are "
        "using will be invalid soon. Please see {} for more details.".format(
        self.APPSCALEFILE_INSTRUCTIONS))
    elif isinstance(input_yaml, list):
      self.input_yaml = input_yaml
    else:
      self.input_yaml = None

    self.disks = options.get('disks')
    self.infrastructure = options.get('infrastructure')
    self.min_machines = options.get('min_machines')
    self.max_machines = options.get('max_machines')
    self.replication = options.get('replication')
    self.database_type = options.get('table', 'cassandra')
    self.add_to_existing = options.get('add_to_existing')
    self.default_instance_type = options.get('instance_type')
    self.test = options.get('test')
    self.force = options.get('force')

    if 'login_host' in options and options['login_host'] is not None:
      self.login_host = options['login_host']
    else:
      self.login_host = None

    self.nodes = []
    self.validate_node_layout()

  def is_cloud_ip(self, ip_address):
    """Parses the given IP address or node ID and returns it and a str
    indicating whether or not we are in a cloud deployment.

    Args:
      ip_address: A str that represents the IP address or node ID (of the format
        node-int) to parse.
    Returns:
      True if it is in node-id format or False if it is an ip.
    """
    if self.NODE_ID_REGEX.match(ip_address):
      return True
    elif self.IP_REGEX.match(ip_address):
      return False
    else:
      self.invalid("IP: {} does not match ip or node-id formats.".format(
        ip_address))

  def validate_node_layout(self):
    """Checks to see if this NodeLayout represents an acceptable (new) advanced
    deployment strategy, and if so, constructs self.nodes from it.

    Returns:
      True if the deployment strategy is valid.
    Raises:
      BadConfigurationException with reason if the deployment strategy is not
        valid.
    """
    if self.input_yaml and not isinstance(self.input_yaml, list):
      return self.invalid("Node layout format was not recognized.")
    if not self.input_yaml and self.infrastructure not in \
        InfrastructureAgentFactory.VALID_AGENTS:
      # When running in a cloud, simple formats don't require an input_yaml
      return self.invalid("Node layout format was not recognized.")

    if not self.input_yaml:
      if self.infrastructure in InfrastructureAgentFactory.VALID_AGENTS:
        if not self.min_machines:
          self.invalid(self.NO_YAML_REQUIRES_MIN)

        if not self.max_machines:
          self.invalid(self.NO_YAML_REQUIRES_MAX)

        # No layout was created, so create a generic one and then allow it
        # to be validated.
        self.input_yaml = self.generate_cloud_layout()
      else:
        self.invalid(self.INPUT_YAML_REQUIRED)

<<<<<<< HEAD
    nodes = []
    for role, ips in self.input_yaml.iteritems():
      if not ips:
        continue

      if isinstance(ips, str):
        ips = [ips]
      for ip in ips:
        cloud = self.is_cloud_ip(ip)
        node = SimpleNode(ip, cloud, [role])

        # In simple deployments the db master and taskqueue  master is always on
        # the shadow node, and db slave / taskqueue slave is always on the other
        # nodes
        is_master = node.is_role('shadow')
        node.add_db_role(is_master)
        node.add_taskqueue_role(is_master)

        if not node.is_valid():
          self.invalid(",".join(node.errors()))
        if is_master:
          self.master = node
        if self.infrastructure in InfrastructureAgentFactory.VALID_AGENTS:
          if not self.NODE_ID_REGEX.match(node.public_ip):
            self.invalid("{0} is not a valid node ID (must be node-id).".
              format(node.public_ip))
        else:
          # Virtualized cluster deployments use IP addresses as node IDs
          if not self.IP_REGEX.match(node.public_ip):
            self.invalid("{0} must be an IP address.".format(
              node.public_ip))

        nodes.append(node)

    # make sure that the user hasn't erroneously specified the same ip
    # address more than once

    all_ips = []
    ips_provided = self.input_yaml.values()
    for ip_or_ips in ips_provided:
      if isinstance(ip_or_ips, list):
        all_ips += ip_or_ips
      else:
        all_ips.append(ip_or_ips)

    num_of_duplicate_ips = len(all_ips) - len(set(all_ips))
    if num_of_duplicate_ips > 0:
      self.invalid(self.DUPLICATE_IPS)

    if len(nodes) == 1:
      # Singleton node should be master and app engine
      nodes[0].add_role('appengine')
      nodes[0].add_role('memcache')

    # controller -> shadow
    controller_count = 0
    for node in nodes:
      if node.is_role('shadow'):
        controller_count += 1

    if controller_count == 0:
      self.invalid(self.NO_CONTROLLER)
    elif controller_count > 1:
      self.invalid(self.ONLY_ONE_CONTROLLER)

    # by this point, somebody has a login role, so now's the time to see if we
    # need to override their ip address with --login_host
    if self.login_host is not None:
      for node in nodes:
        if node.is_role('login'):
          node.public_ip = self.login_host

    if self.disks:
      self.validate_disks(nodes)

      for node in nodes:
        node.disk = self.disks.get(node.public_ip)

    # Validate that database replication is valid.
    self.validate_database_replication(nodes)

    self.nodes = nodes
    return True

  # TODO: Deprecated format, remove when we switch to one ips_layout format.
  def is_valid_node_format(self):
    """Checks to see if this NodeLayout represents an acceptable (new) advanced
    deployment strategy, and if so, constructs self.nodes from it.

    Returns:
      True if the deployment strategy is valid.
    Raises:
      BadConfigurationException with reason if the deployment strategy is not
        valid.
    """
    # Keep track of whether the deployment is valid while going through.
    node_hash = {}
    role_count = {
      'appengine': 0,
      'shadow': 0,
      'memcache': 0,
      'taskqueue': 0,
      'zookeeper': 0,
      'login': 0,
      'db_master': 0,
      'taskqueue_master': 0
    }
    login_found = False
    # Loop through the list of "node sets", which are grouped by role.
    for role, ips in self.input_yaml.iteritems():
      if len(ips) == 0:
        self.invalid("Node amount cannot be zero for role {}.".format(role))
      ips_list = ips if isinstance(ips, list) else [ips]
      test_ips = [self.is_cloud_ip(ip) for ip in ips_list]
      using_cloud_ids = any(test_ips)

      # Immediately fail if we have more than one node for master.
      if role == 'master' and self.master:
        self.invalid("Only one master is allowed")

      # Create or retrieve the nodes from the node_hash.
      nodes = [node_hash[ip] if ip in node_hash else \
               AdvancedNode(ip, using_cloud_ids) for ip in ips_list]

      # Validate volume usage, there should be an equal number of volumes to
      # number of nodes.
      if self.disks:
        self.validate_disks(nodes)

        for node in nodes:
          node.disk = self.disks.get(node.public_ip)

      # Add the defined roles to the nodes.
      for node in nodes:
        node.add_role(role)
        if not node.is_valid():
          self.invalid(",".join(node.errors()))
      # Check cases where a master is needed.
      if role == 'master':
        self.master = nodes[0]
      if role == 'login' and login_found:
        self.invalid("Only one login is allowed")
      elif role == 'login':
        login_found = True
      # All nodes that have the same roles will be expanded the same way,
      # so get the updated list of roles from the first node.
      roles = nodes[0].roles
      # Update dictionary containing role counts.
      role_count.update({role: role_count.get(role, 0) + len(nodes)
                         for role in roles})
      # Update the node_hash with the modified nodes.
      node_hash.update({node.public_ip: node for node in nodes})

    self.validate_database_replication(node_hash.values())
    # Distribute unassigned roles and validate that certain roles are filled
    # and return a list of nodes or raise BadConfigurationException.
    nodes = self.distribute_unassigned_roles(node_hash.values(), role_count)

    if self.infrastructure in InfrastructureAgentFactory.VALID_AGENTS:
      if not self.min_machines:
        self.min_machines = len(nodes)
      if not self.max_machines:
        self.max_machines = len(nodes)

    self.nodes = nodes

    return True

  def is_valid_advanced_format(self):
    """Checks to see if this NodeLayout represents an acceptable (new) advanced
    deployment strategy, and if so, constructs self.nodes from it.

    Returns:
      True if the deployment strategy is valid.
    Raises:
      BadConfigurationException with reason if the deployment strategy is not
        valid.
    """
=======
>>>>>>> f8726359
    # Keep track of whether the deployment is valid while going through.
    node_hash = {}
    role_count = {
      'compute': 0,
      'shadow': 0,
      'memcache': 0,
      'taskqueue': 0,
      'zookeeper': 0,
      'login': 0,
      'db_master': 0,
      'taskqueue_master': 0
    }
    node_count = 0
    all_disks = []
    login_found = False
    # Loop through the list of "node sets", which are grouped by role.
    for node_set in self.input_yaml:
      # If the key nodes is mapped to an integer it should be a cloud
      # deployment so we will use node-ids.
      using_cloud_ids = isinstance(node_set.get('nodes'), int)

      # In cloud_ids deployments, set the fake public ips to node-#.
      if using_cloud_ids:
        ips_list = ["node-{}".format(node_count + i) \
                    for i in xrange(node_set.get('nodes'))]
        # Update node_count.
        node_count += len(ips_list)
      # Otherwise get the ips and validate them.
      else:
        ip_or_ips = node_set.get('nodes')
        ips_list = ip_or_ips if isinstance(ip_or_ips, list) else [ip_or_ips]
        # Validate that the ips_list are either node-id or ip addresses.
        if any([self.is_cloud_ip(ip) for ip in ips_list]):
          self.invalid("Role(s) {}: using node-id format is not supported"
                       " with the ips_layout format being used. Please "
                       "specify an integer or an ip address."\
                       .format(node_set.get('roles')))

        if len(ips_list) - len(set(ips_list)) > 0:
          self.invalid(self.DUPLICATE_IPS)

      # Get the roles.
      role_or_roles = node_set.get('roles')
      if len(ips_list) == 0:
        self.invalid("Node amount cannot be zero for role(s) {}."\
                     .format(role_or_roles))
      roles = role_or_roles if isinstance(role_or_roles, list) else \
        [role_or_roles]

      # Immediately fail if we have more than one node for master.
      if 'master' in roles and (self.master or len(ips_list) > 1):
        self.invalid("Only one master is allowed.")

      # Create or retrieve the nodes from the node_hash.
      nodes = [node_hash[ip] if ip in node_hash else \
               Node(ip, using_cloud_ids) for ip in ips_list]

      # Validate volume usage, there should be an equal number of volumes to
      # number of nodes.
      if node_set.get('disks', None):
        disk_or_disks = node_set.get('disks')
        disks = disk_or_disks if isinstance(disk_or_disks, list) else \
          [disk_or_disks]
        all_disks.extend(disks)
        self.validate_disks(len(nodes), disks)

        for node, disk in zip(nodes, disks):
          node.disk = disk

<<<<<<< HEAD
      instance_type = node_set.get('instance_type', self.default_instance_type)

      if not instance_type:
        self.invalid("Must set a default instance type or specify instance "
                     "type per role.")
      # Check if this is an allowed instance type.
      if instance_type in ParseArgs.DISALLOWED_INSTANCE_TYPES and \
          not (self.force or self.test):
        reason = "the suggested 4GB of RAM"
        if 'database' in roles:
          reason += " to run Cassandra"
        LocalState.confirm_or_abort("The {0} instance type does not have {1}."
                                    "Please consider using a larger instance "
                                    "type.".format(instance_type, reason))
=======
      # Assign master.
      if 'master' in roles:
        self.master = nodes[0]

>>>>>>> f8726359
      # Add the defined roles to the nodes.
      for node in nodes:
        for role in roles:
          node.add_role(role)
<<<<<<< HEAD
        node.instance_type = instance_type

      for node in nodes:
=======
          if role == 'login':
            node.public_ip = self.login_host or node.public_ip
>>>>>>> f8726359
        if not node.is_valid():
          self.invalid(",".join(node.errors()))

      # All nodes that have the same roles will be expanded the same way,
      # so get the updated list of roles from the first node.
      roles = nodes[0].roles

      # Check for login after roles have been expanded.
      if 'login' in roles and login_found:
        self.invalid("Only one login is allowed.")
      elif 'login' in roles:
        login_found = True

      # Update dictionary containing role counts.
      role_count.update({role: role_count.get(role, 0) + len(nodes)
                         for role in roles})
      # Update the node_hash with the modified nodes.
      node_hash.update({node.public_ip: node for node in nodes})

    # Make sure disks are unique.
    if all_disks:
      self.validate_disks(len(all_disks), all_disks)

    self.validate_database_replication(node_hash.values())
    # Distribute unassigned roles and validate that certain roles are filled
    # and return a list of nodes or raise BadConfigurationException.
    nodes = self.distribute_unassigned_roles(node_hash.values(), role_count)

    if self.infrastructure in InfrastructureAgentFactory.VALID_AGENTS:
      if not self.min_machines:
        self.min_machines = len(nodes)
      if not self.max_machines:
        self.max_machines = len(nodes)

    self.nodes = nodes

    return True

  def validate_disks(self, disks_expected, disks):
    """ Checks to make sure that the user has specified exactly one persistent
    disk per node.

    Args:
      disks_expected: The amount of nodes that should have a disk.
      disks: The list of disks provided or None if using the old format.
    Raises: BadConfigurationException indicating why the disks given were
      invalid.
    """
    # Make sure that every node has a disk specified.
    if disks_expected != len(disks):
      self.invalid("When specifying disks you must have the same "
        "amount as nodes.")

    # Next, make sure that there are an equal number of unique disks and nodes.
    if disks_expected != len(set(disks)):
      self.invalid("Please specify a unique disk for every node.")

  def validate_database_replication(self, nodes):
    """Checks if the database replication factor specified is valid, setting
    it if it is not present.

    Raises: BadConfigurationException when database replication factor is
    invalid.
    """
    database_node_count = 0
    for node in nodes:
      if node.is_role('database') or node.is_role('db_master') or \
        node.is_role('db_slave'):
        database_node_count += 1

    if not database_node_count:
      self.invalid("At least one database node must be provided.")

    if not self.replication:
      if database_node_count > 3:
        # If there are a lot of database nodes, we default to 3x replication
        self.replication = 3
      else:
        # If there are only a few nodes, replicate to each one of the nodes
        self.replication = database_node_count

    if self.replication > database_node_count:
      self.invalid("Replication factor cannot exceed # of databases.")

  def distribute_unassigned_roles(self, nodes, role_count):
    """ Distributes roles that were not defined by user.

    Args:
      nodes: The list of nodes.
      role_count: A dict containing roles mapped to their count.
    """
    for role, count in role_count.iteritems():
      # If count is not zero, we do not care.
      if count != 0:
        continue
      # Check if a master node was specified.
      if role == 'shadow':
        self.invalid("Need to specify one master node.")
      # Check if an compute node was specified.
      elif role == 'compute':
        self.invalid("Need to specify at least one compute node.")
      # If no memcache nodes were specified, make all compute nodes
      # into memcache nodes.
      elif role == 'memcache':
        for node in self.get_nodes('compute', True, nodes):
          node.add_role('memcache')
      # If no zookeeper nodes are specified, make the shadow a zookeeper node.
      elif role == 'zookeeper':
        self.master.add_role('zookeeper')
      # If no taskqueue nodes are specified, make the shadow the
      # taskqueue_master.
      elif role == 'taskqueue':
        self.master.add_role('taskqueue')
        self.master.add_role('taskqueue_master')
      elif role == 'login':
        self.master.add_role('login')
        self.master.public_ip = self.login_host or self.master.public_ip
      elif role == 'db_master':
        # Get first database node.
        db_node = self.get_nodes('database', True, nodes)[0]
        # Make first database node db_master.
        db_node.add_db_role(is_master=True)
      elif role == 'taskqueue_master':
        # If master is already taskqueue_master, there is nothing for us to do.
        if self.master.is_role('taskqueue_master'):
          continue
        # Get the taskqueue nodes.
        tq_node = self.get_nodes('taskqueue', True, nodes)
        # If there are no taskqueue nodes, do nothing since that is done in
        # the taskqueue if statement.
        if not tq_node:
          continue
        # Add taskqueue_master to first taskqueue node.
        tq_node[0].add_taskqueue_role(is_master=True)
    return nodes

  def generate_cloud_layout(self):
    """Generates a simple placement strategy for cloud deployments when the user
      has not specified one themselves.

      Returns:
        A dict that has one controller node and the other nodes set as servers.
    """
    master_node_roles = ['master', 'database', 'memcache', 'login',
                         'zookeeper', 'taskqueue']
    layout = [{'roles' : master_node_roles, 'nodes' : 1}]
    if self.min_machines == 1:
      layout[0]['roles'].append('appengine')
      return layout

    other_node_roles = ['database', 'memcache', 'appengine', 'taskqueue']

    num_slaves = self.min_machines - 1
    layout.append({'roles': other_node_roles, 'nodes': num_slaves})

    return layout

  def replication_factor(self):
    """Returns the replication factor for this NodeLayout, if the layout is one
    that AppScale can deploy with.

    Returns:
      The replication factor if the NodeLayout is valid, None otherwise.
    """
    return self.replication

  def head_node(self):
    """ Searches through the nodes in this NodeLayout for the node with the
    'shadow' role.

    Returns:
      The node running the 'shadow' role, or None if (1) the NodeLayout isn't
      acceptable for use with AppScale, or (2) no shadow node was specified.
    """
    return self.master

  def other_nodes(self):
    """ Searches through the nodes in this NodeLayout for all nodes without the
    'shadow' role.

    Returns:
      A list of nodes not running the 'shadow' role, or the empty list if the
      NodeLayout isn't acceptable for use with AppScale.
    """
    return [node for node in self.nodes if not node.is_role('shadow')]

  def get_nodes(self, role, is_role, nodes=None):
    """ Searches through the nodes in this NodeLayout for all nodes with or
    without the role based on boolean value of is_role.

    Args:
      role: A string describing a role that the nodes list is being searched
        for.
      is_role: A boolean to determine whether the return value is the nodes
        that are the role or the nodes that are not the role.
      nodes: The list of nodes, or self.nodes if list is not supplied.

    Returns:
      A list of nodes either running or not running (based on is_role) the
      argument role role, or the empty list if the NodeLayout isn't
      acceptable for use with AppScale.
    """
    if role not in self.VALID_ROLES:
      return []
    nodes = nodes or self.nodes
    return [node for node in nodes if node.is_role(role) == is_role]

  def db_master(self):
    """ Searches through the nodes in this NodeLayout for the node with the
    'db_master' role.

    Returns:
      The node running the 'db_master' role, or None if (1) the NodeLayout isn't
      acceptable for use with AppScale, or (2) no db_master node was specified.
    """
    for node in self.nodes:
      if node.is_role('db_master'):
        return node
    return None

  def to_list(self):
    """ Converts all of the nodes (except the head node) to a format that can
    be easily JSON-dumped (a list of dicts).

    Returns:
      A list, where each member is a dict corresponding to a Node in this
      AppScale deployment. As callers explicitly specify the head node, we
      don't include it in this list.
    """
    return [node.to_json() for node in self.nodes]

  def from_locations_json_list(self, locations_nodes_list):
    """Returns a list of nodes if the previous locations JSON matches with the
    current NodeLayout from the AppScalefile. Otherwise returns None."""

    # If the length does not match up the user has added or removed a node in
    # the AppScalefile.
    if len(locations_nodes_list) != len(self.nodes):
      return None

    nodes = []

    # Use a copy so we do not overwrite self.nodes when we call
    # Node.from_json since that method modifies the node it is called on.
    nodes_copy = self.nodes[:]
    open_nodes = []
    for old_node in locations_nodes_list:
      old_node_roles = old_node.get('jobs')
      # Convert deprecated roles to new roles.
      old_node_roles = [role if role not in self.DEPRECATED_ROLES else
                        self.DEPRECATED_ROLES[role] for role in old_node_roles]
      if old_node_roles == ["open"]:
        open_nodes.append(old_node)
        continue
      for _, node in enumerate(nodes_copy):
        # Match nodes based on jobs/roles.
        if set(old_node_roles) == set(node.roles):
          nodes_copy.remove(node)
          node.from_json(old_node)
          if node.is_valid():
            nodes.append(node)
          else:
            # Locations JSON is incorrect if we get here.
            return None
          break
    for open_node in open_nodes:
      try:
        node = nodes_copy.pop()
      except IndexError:
        return None
      # Match nodes based on jobs/roles.
      roles = node.roles
      node.from_json(open_node)
      node.roles = roles
      if node.is_valid():
        nodes.append(node)
      else:
        # Locations JSON is incorrect if we get here.
        return None

    # If these lengths are equal all nodes were matched.
    if len(nodes) == len(self.nodes):
      return nodes
    else:
      return None

  def invalid(self, message):
    """ Wrapper that NodeLayout validation aspects call when the given layout
      is invalid.

    Raises: BadConfigurationException with the given message.
    """
    raise BadConfigurationException(message)


class Node():
  """Nodes are a representation of a virtual machine in an AppScale deployment.
  """

  DUMMY_INSTANCE_ID = "i-APPSCALE"

  def __init__(self, public_ip, cloud, roles=[], disk=None, instance_type=None):
    """Creates a new Node, representing the given id in the specified cloud.


    Args:
      public_ip: The public IP address, and in cloud deployments, we use
      node-int (since we don't know the IP address)
      cloud: The cloud that this Node belongs to.
      roles: A list of roles that this Node will run in an AppScale deployment.
      disk: The name of the persistent disk that this node backs up data to.
    """
    self.public_ip = public_ip
    self.private_ip = public_ip
    self.instance_id = self.DUMMY_INSTANCE_ID
    self.cloud = cloud
    self.roles = roles
    self.disk = disk
    self.instance_type = instance_type
    self.expand_roles()


  def add_db_role(self, is_master):
    """Adds a database master or slave role to this Node, depending on
    the argument given.

    Args:
      is_master: A bool that indicates we should add a database master role.
    """
    if is_master:
      self.add_role('db_master')
    else:
      self.add_role('db_slave')


  def add_taskqueue_role(self, is_master):
    """Adds a TaskQueue master or slave role to this Node, depending on
    the argument given.

    Args:
      is_master: A bool that indicates we should add a TaskQueue master role.
    """
    if is_master:
      self.add_role('taskqueue_master')
    else:
      self.add_role('taskqueue_slave')


  def add_role(self, role):
    """Adds the specified role to this Node.

    Args:
      role: A str that represents the role to add to this Node. If the
        role represents more than one other roles (e.g., controller
        represents several internal roles), then we automatically perform
        this conversion for the caller.
    """
    self.roles.append(role)
    self.expand_roles()


  def is_role(self, role):
    """Checks to see if this Node runs the specified role.

    Args:
      role: The role that we should see if this Node runs.
    Returns:
      True if this Node runs the given role, False otherwise.
    """
    if role in self.roles:
      return True
    else:
      return False


  def is_valid(self):
    """Checks to see if this Node's roles can be used together in an AppScale
    deployment.

    Returns:
      True if the roles on this Node can run together, False otherwise.
    """
    if self.errors():
      return False
    else:
      return True


  def errors(self):
    """Reports the reasons why the roles associated with this Node cannot
    function on an AppScale deployment.

    Returns:
      A list of strs, each of which representing a reason why this Node cannot
      operate in an AppScale deployment.
    """
    errors = []
    for role in self.roles:
      if not role in NodeLayout.VALID_ROLES:
        errors.append("Invalid role: {0}".format(role))
    return errors


  def expand_roles(self):
    """Converts the 'master' composite role into the roles it represents, and
    adds dependencies necessary for the 'login' and 'database' roles.
    """
    for i in range(len(self.roles)):
      role = self.roles[i]
      if role in NodeLayout.DEPRECATED_ROLES:
        AppScaleLogger.warn("'{}' role has been deprecated, please use '{}'"
                            .format(role, NodeLayout.DEPRECATED_ROLES[role]))
        self.roles.remove(role)
        self.roles.append(NodeLayout.DEPRECATED_ROLES[role])

    if 'master' in self.roles:
      self.roles.remove('master')
      self.roles.append('shadow')
      self.roles.append('load_balancer')

    if 'login' in self.roles:
      self.roles.append('load_balancer')

    # TODO: remove these, db_slave and taskqueue_slave are currently deprecated.
    if 'db_slave' in self.roles or 'db_master' in self.roles \
        and 'database' not in self.roles:
      self.roles.append('database')

    if 'taskqueue_slave' in self.roles or 'taskqueue_master' in self.roles \
        and 'taskqueue' not in self.roles:
      self.roles.append('taskqueue')

    # Remove any duplicate roles
    self.roles = list(set(self.roles))


  def to_json(self):
    return {
      'public_ip': self.public_ip,
      'private_ip': self.private_ip,
      'instance_id': self.instance_id,
      'jobs': self.roles,
      'disk': self.disk
    }


  def from_json(self, node_dict):
    """Modifies the node it is called on to have the attributes of the passed
    dictionary.

    Args:
      node_dict: A dictionary from JSON of the format:
        {
          'public_ip': self.public_ip,
          'private_ip': self.private_ip,
          'instance_id': self.instance_id,
          'jobs': self.roles,
          'disk': self.disk
        }
    """
    self.public_ip = node_dict.get('public_ip')
    self.private_ip = node_dict.get('private_ip')
    self.instance_id = node_dict.get('instance_id')
    self.roles = node_dict.get('jobs')
    self.disk = node_dict.get('disk')<|MERGE_RESOLUTION|>--- conflicted
+++ resolved
@@ -197,187 +197,6 @@
       else:
         self.invalid(self.INPUT_YAML_REQUIRED)
 
-<<<<<<< HEAD
-    nodes = []
-    for role, ips in self.input_yaml.iteritems():
-      if not ips:
-        continue
-
-      if isinstance(ips, str):
-        ips = [ips]
-      for ip in ips:
-        cloud = self.is_cloud_ip(ip)
-        node = SimpleNode(ip, cloud, [role])
-
-        # In simple deployments the db master and taskqueue  master is always on
-        # the shadow node, and db slave / taskqueue slave is always on the other
-        # nodes
-        is_master = node.is_role('shadow')
-        node.add_db_role(is_master)
-        node.add_taskqueue_role(is_master)
-
-        if not node.is_valid():
-          self.invalid(",".join(node.errors()))
-        if is_master:
-          self.master = node
-        if self.infrastructure in InfrastructureAgentFactory.VALID_AGENTS:
-          if not self.NODE_ID_REGEX.match(node.public_ip):
-            self.invalid("{0} is not a valid node ID (must be node-id).".
-              format(node.public_ip))
-        else:
-          # Virtualized cluster deployments use IP addresses as node IDs
-          if not self.IP_REGEX.match(node.public_ip):
-            self.invalid("{0} must be an IP address.".format(
-              node.public_ip))
-
-        nodes.append(node)
-
-    # make sure that the user hasn't erroneously specified the same ip
-    # address more than once
-
-    all_ips = []
-    ips_provided = self.input_yaml.values()
-    for ip_or_ips in ips_provided:
-      if isinstance(ip_or_ips, list):
-        all_ips += ip_or_ips
-      else:
-        all_ips.append(ip_or_ips)
-
-    num_of_duplicate_ips = len(all_ips) - len(set(all_ips))
-    if num_of_duplicate_ips > 0:
-      self.invalid(self.DUPLICATE_IPS)
-
-    if len(nodes) == 1:
-      # Singleton node should be master and app engine
-      nodes[0].add_role('appengine')
-      nodes[0].add_role('memcache')
-
-    # controller -> shadow
-    controller_count = 0
-    for node in nodes:
-      if node.is_role('shadow'):
-        controller_count += 1
-
-    if controller_count == 0:
-      self.invalid(self.NO_CONTROLLER)
-    elif controller_count > 1:
-      self.invalid(self.ONLY_ONE_CONTROLLER)
-
-    # by this point, somebody has a login role, so now's the time to see if we
-    # need to override their ip address with --login_host
-    if self.login_host is not None:
-      for node in nodes:
-        if node.is_role('login'):
-          node.public_ip = self.login_host
-
-    if self.disks:
-      self.validate_disks(nodes)
-
-      for node in nodes:
-        node.disk = self.disks.get(node.public_ip)
-
-    # Validate that database replication is valid.
-    self.validate_database_replication(nodes)
-
-    self.nodes = nodes
-    return True
-
-  # TODO: Deprecated format, remove when we switch to one ips_layout format.
-  def is_valid_node_format(self):
-    """Checks to see if this NodeLayout represents an acceptable (new) advanced
-    deployment strategy, and if so, constructs self.nodes from it.
-
-    Returns:
-      True if the deployment strategy is valid.
-    Raises:
-      BadConfigurationException with reason if the deployment strategy is not
-        valid.
-    """
-    # Keep track of whether the deployment is valid while going through.
-    node_hash = {}
-    role_count = {
-      'appengine': 0,
-      'shadow': 0,
-      'memcache': 0,
-      'taskqueue': 0,
-      'zookeeper': 0,
-      'login': 0,
-      'db_master': 0,
-      'taskqueue_master': 0
-    }
-    login_found = False
-    # Loop through the list of "node sets", which are grouped by role.
-    for role, ips in self.input_yaml.iteritems():
-      if len(ips) == 0:
-        self.invalid("Node amount cannot be zero for role {}.".format(role))
-      ips_list = ips if isinstance(ips, list) else [ips]
-      test_ips = [self.is_cloud_ip(ip) for ip in ips_list]
-      using_cloud_ids = any(test_ips)
-
-      # Immediately fail if we have more than one node for master.
-      if role == 'master' and self.master:
-        self.invalid("Only one master is allowed")
-
-      # Create or retrieve the nodes from the node_hash.
-      nodes = [node_hash[ip] if ip in node_hash else \
-               AdvancedNode(ip, using_cloud_ids) for ip in ips_list]
-
-      # Validate volume usage, there should be an equal number of volumes to
-      # number of nodes.
-      if self.disks:
-        self.validate_disks(nodes)
-
-        for node in nodes:
-          node.disk = self.disks.get(node.public_ip)
-
-      # Add the defined roles to the nodes.
-      for node in nodes:
-        node.add_role(role)
-        if not node.is_valid():
-          self.invalid(",".join(node.errors()))
-      # Check cases where a master is needed.
-      if role == 'master':
-        self.master = nodes[0]
-      if role == 'login' and login_found:
-        self.invalid("Only one login is allowed")
-      elif role == 'login':
-        login_found = True
-      # All nodes that have the same roles will be expanded the same way,
-      # so get the updated list of roles from the first node.
-      roles = nodes[0].roles
-      # Update dictionary containing role counts.
-      role_count.update({role: role_count.get(role, 0) + len(nodes)
-                         for role in roles})
-      # Update the node_hash with the modified nodes.
-      node_hash.update({node.public_ip: node for node in nodes})
-
-    self.validate_database_replication(node_hash.values())
-    # Distribute unassigned roles and validate that certain roles are filled
-    # and return a list of nodes or raise BadConfigurationException.
-    nodes = self.distribute_unassigned_roles(node_hash.values(), role_count)
-
-    if self.infrastructure in InfrastructureAgentFactory.VALID_AGENTS:
-      if not self.min_machines:
-        self.min_machines = len(nodes)
-      if not self.max_machines:
-        self.max_machines = len(nodes)
-
-    self.nodes = nodes
-
-    return True
-
-  def is_valid_advanced_format(self):
-    """Checks to see if this NodeLayout represents an acceptable (new) advanced
-    deployment strategy, and if so, constructs self.nodes from it.
-
-    Returns:
-      True if the deployment strategy is valid.
-    Raises:
-      BadConfigurationException with reason if the deployment strategy is not
-        valid.
-    """
-=======
->>>>>>> f8726359
     # Keep track of whether the deployment is valid while going through.
     node_hash = {}
     role_count = {
@@ -447,7 +266,6 @@
         for node, disk in zip(nodes, disks):
           node.disk = disk
 
-<<<<<<< HEAD
       instance_type = node_set.get('instance_type', self.default_instance_type)
 
       if not instance_type:
@@ -462,24 +280,17 @@
         LocalState.confirm_or_abort("The {0} instance type does not have {1}."
                                     "Please consider using a larger instance "
                                     "type.".format(instance_type, reason))
-=======
       # Assign master.
       if 'master' in roles:
         self.master = nodes[0]
 
->>>>>>> f8726359
       # Add the defined roles to the nodes.
       for node in nodes:
         for role in roles:
           node.add_role(role)
-<<<<<<< HEAD
-        node.instance_type = instance_type
-
-      for node in nodes:
-=======
           if role == 'login':
             node.public_ip = self.login_host or node.public_ip
->>>>>>> f8726359
+        node.instance_type = instance_type
         if not node.is_valid():
           self.invalid(",".join(node.errors()))
 
