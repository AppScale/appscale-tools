--- conflicted
+++ resolved
@@ -11,10 +11,6 @@
 from appscale_logger import AppScaleLogger
 from custom_exceptions import BadConfigurationException
 from local_state import LocalState
-<<<<<<< HEAD
-=======
-from parse_args import ParseArgs
->>>>>>> dadad21b
 
 
 class NodeLayout():
@@ -553,14 +549,9 @@
         open_nodes.append(old_node)
         continue
       for _, node in enumerate(nodes_copy):
-<<<<<<< HEAD
-        # Match nodes based on roles.
-        if set(old_node_roles) == set(node.roles):
-=======
         # Match nodes based on jobs/roles and the instance type specified.
         if set(old_node_roles) == set(node.roles) \
                 and old_node.get('instance_type') == node.instance_type:
->>>>>>> dadad21b
           nodes_copy.remove(node)
           node.from_json(old_node)
           if node.is_valid():
@@ -570,21 +561,6 @@
             return None
           break
     for open_node in open_nodes:
-<<<<<<< HEAD
-      try:
-        node = nodes_copy.pop()
-      except IndexError:
-        return None
-      # Give open nodes roles.
-      roles = node.roles
-      node.from_json(open_node)
-      node.roles = roles
-      if node.is_valid():
-        nodes.append(node)
-      else:
-        # Locations JSON is incorrect if we get here.
-        return None
-=======
       for node in nodes_copy:
         # Match nodes based on jobs/roles and the instance type specified.
         if node.instance_type == open_node.get('instance_type'):
@@ -598,7 +574,6 @@
             return None
         else:
           continue
->>>>>>> dadad21b
 
     # If these lengths are equal all nodes were matched.
     if len(nodes) == len(self.nodes):
@@ -761,14 +736,9 @@
       'public_ip': self.public_ip,
       'private_ip': self.private_ip,
       'instance_id': self.instance_id,
-<<<<<<< HEAD
       'roles': self.roles,
-      'disk': self.disk
-=======
-      'jobs': self.roles,
       'disk': self.disk,
       'instance_type' : self.instance_type
->>>>>>> dadad21b
     }
 
 
@@ -789,11 +759,6 @@
     self.public_ip = node_dict.get('public_ip')
     self.private_ip = node_dict.get('private_ip')
     self.instance_id = node_dict.get('instance_id')
-<<<<<<< HEAD
     self.roles = node_dict.get('roles')
     self.disk = node_dict.get('disk')
-=======
-    self.roles = node_dict.get('jobs')
-    self.disk = node_dict.get('disk')
-    self.instance_type = node_dict.get('instance_type')
->>>>>>> dadad21b
+    self.instance_type = node_dict.get('instance_type')