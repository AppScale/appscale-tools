--- conflicted
+++ resolved
@@ -519,16 +519,12 @@
     nodes_copy = self.nodes[:]
     open_nodes = []
     for old_node in locations_nodes_list:
-<<<<<<< HEAD
       # Because this function deals with the locations json file we use this
       # method from LocalState.
       old_node_roles = LocalState.get_node_roles(old_node)
-=======
-      old_node_roles = old_node.get('jobs')
       # Convert deprecated roles to new roles.
       old_node_roles = [role if role not in self.DEPRECATED_ROLES else
                         self.DEPRECATED_ROLES[role] for role in old_node_roles]
->>>>>>> b3eb06c0
       if old_node_roles == ["open"]:
         open_nodes.append(old_node)
         continue
@@ -740,74 +736,5 @@
     self.public_ip = node_dict.get('public_ip')
     self.private_ip = node_dict.get('private_ip')
     self.instance_id = node_dict.get('instance_id')
-<<<<<<< HEAD
     self.roles = node_dict.get('roles')
-    self.disk = node_dict.get('disk')
-
-
-class SimpleNode(Node):
-  """SimpleNode represents a Node in a simple AppScale deployment, along with
-  the roles that users can specify in simple deployments.
-  """
-
-
-  def expand_roles(self):
-    """Converts the 'controller' and 'servers' composite roles into the roles
-    that they represent.
-    """
-    if 'controller' in self.roles:
-      self.roles.remove('controller')
-      self.roles.append('shadow')
-      self.roles.append('load_balancer')
-      self.roles.append('database')
-      self.roles.append('memcache')
-      self.roles.append('login')
-      self.roles.append('zookeeper')
-      self.roles.append('taskqueue')
-
-    # If they specify a servers role, expand it out to
-    # be database, appengine, and memcache
-    if 'servers' in self.roles:
-      self.roles.remove('servers')
-      self.roles.append('appengine')
-      self.roles.append('memcache')
-      self.roles.append('database')
-      self.roles.append('taskqueue')
-
-    # Remove any duplicate roles
-    self.roles = list(set(self.roles))
-
-
-class AdvancedNode(Node):
-  """AdvancedNode represents a Node in an advanced AppScale deployment, along
-  with the roles that users can specify in advanced deployments.
-  """
-
-
-  def expand_roles(self):
-    """Converts the 'master' composite role into the roles it represents, and
-    adds dependencies necessary for the 'login' and 'database' roles.
-    """
-    if 'master' in self.roles:
-      self.roles.remove('master')
-      self.roles.append('shadow')
-      self.roles.append('load_balancer')
-
-    if 'login' in self.roles:
-      self.roles.append('load_balancer')
-
-    # TODO: remove these, db_slave and taskqueue_slave are currently deprecated.
-    if 'db_slave' in self.roles or 'db_master' in self.roles \
-        and 'database' not in self.roles:
-      self.roles.append('database')
-
-    if 'taskqueue_slave' in self.roles or 'taskqueue_master' in self.roles \
-      and 'taskqueue' not in self.roles:
-      self.roles.append('taskqueue')
-
-    # Remove any duplicate roles
-    self.roles = list(set(self.roles))
-=======
-    self.roles = node_dict.get('jobs')
-    self.disk = node_dict.get('disk')
->>>>>>> b3eb06c0
+    self.disk = node_dict.get('disk')