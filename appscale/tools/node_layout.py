#!/usr/bin/env python


# General-purpose Python library imports
import re
import yaml


# AppScale-specific imports
from agents.factory import InfrastructureAgentFactory
from appscale_logger import AppScaleLogger
from custom_exceptions import BadConfigurationException


class NodeLayout():
  """NodeLayout represents the relationship between IP addresses and the API
  services (roles) that will be used to host them in an AppScale deployment.

  NodeLayouts can be either 'simple' or 'advanced'. In simple deployments,
  we handle the placement for the user, naively placing services via a
  predetermined formula. In advanced deployments, we rely on the user
  telling us where the services should be placed, and verify that the user's
  placement strategy actually makes sense (e.g., not specifying any database
  nodes is not acceptable).
  """

  APPSCALEFILE_INSTRUCTIONS = "https://www.appscale.com/" \
                              "get-started/deploy-appscale#appscalefile"

<<<<<<< HEAD
=======

  # TODO: Update this dictionary as roles get renamed/deprecated.
  DEPRECATED_ROLES = {'appengine': 'compute'}


  # A tuple containing the keys that can be used in simple deployments.
  SIMPLE_FORMAT_KEYS = ('controller', 'servers')

>>>>>>> 1e8d27c3

  # A tuple containing the keys that can be used in advanced deployments.
  # TODO: remove 'appengine' role.
  ADVANCED_FORMAT_KEYS = ['master', 'database', 'appengine', 'compute', 'open',
    'login', 'zookeeper', 'memcache', 'taskqueue', 'search', 'load_balancer']


  # A tuple containing all of the roles (simple and advanced) that the
  # AppController recognizes. These include _master and _slave roles, which
  # the user may not be able to specify directly.
  # TODO: remove 'appengine' role.
  VALID_ROLES = ('master', 'appengine', 'compute', 'database', 'shadow', 'open',
    'load_balancer', 'login', 'db_master', 'db_slave', 'zookeeper', 'memcache',
    'taskqueue', 'taskqueue_master', 'taskqueue_slave', 'search')


  # A regular expression that matches IP addresses, used in ips.yaml files for
  # virtualized cluster deployments.
  IP_REGEX = re.compile('\d+\.\d+\.\d+\.\d+')


  # A regular expression that matches cloud IDs, used in ips.yaml files for
  # cloud deployments.
  NODE_ID_REGEX = re.compile('(node)-(\d+)')


  # The message to display to users if they give us an ips.yaml file in a
  # simple deployment, with the same IP address more than once.
  DUPLICATE_IPS = "Cannot specify the same IP address more than once."


  # The message to display if the user wants to run in a simple deployment,
  # but does not specify a controller node.
  NO_CONTROLLER = "No controller was specified"


  # The message to display if the user wants to run in a simple deployment,
  # and specifies too many controller nodes.
  ONLY_ONE_CONTROLLER = "Only one controller is allowed"


  # The message to display if the user wants to run in a cloud without
  # specifying their deployment, but they forget to tell us the minimum number
  # of VMs to use.
  NO_YAML_REQUIRES_MIN = "Must specify min if not using a YAML file"


  # The message to display if the user wants to run in a cloud without
  # specifying their deployment, but they forget to tell us the maximum number
  # of VMs to use.
  NO_YAML_REQUIRES_MAX = "Must specify max if not using a YAML file"


  INPUT_YAML_REQUIRED = "A YAML file is required for virtualized clusters"


  # The message to display if the user mixes advanced and simple tags in their
  # deployment.
  USED_SIMPLE_AND_ADVANCED_KEYS = "Check your node layout and make sure not " \
    "to mix simple and advanced deployment methods."


  def __init__(self, options):
    """Creates a new NodeLayout from the given YAML file.

    Args:
      options: A Namespace or dict that (optionally) contains a field
        containing the YAML representing the placement strategy to use for
        this AppScale deployment. This YAML can be either raw YAML, or
        a str containing a path on the local filesystem that, when read,
        contains the YAML in question. It can also be set to None, for
        deployments when the user specifies how many VMs they wish to use.
    Raises:
      BadConfigurationException if configuration is not valid.
    """
    if not isinstance(options, dict):
      options = vars(options)
    self.master = None
    input_yaml = options.get('ips')
    if isinstance(input_yaml, str):
      with open(input_yaml, 'r') as file_handle:
        self.input_yaml = yaml.safe_load(file_handle.read())
    elif isinstance(input_yaml, dict):
      self.input_yaml = input_yaml
      AppScaleLogger.warn("The AppScalefile is changing, the layout you are "
        "using will be invalid soon. Please see {} for more details.".format(
        self.APPSCALEFILE_INSTRUCTIONS))
    elif isinstance(input_yaml, list):
      self.input_yaml = input_yaml
    else:
      self.input_yaml = None

    self.disks = options.get('disks')
    self.infrastructure = options.get('infrastructure')
    self.min_machines = options.get('min_machines')
    self.max_machines = options.get('max_machines')
    self.replication = options.get('replication')
    self.database_type = options.get('table', 'cassandra')
    self.add_to_existing = options.get('add_to_existing')

    if 'login_host' in options and options['login_host'] is not None:
      self.login_host = options['login_host']
    else:
      self.login_host = None

    self.nodes = []
    self.validate_node_layout()

  def is_cloud_ip(self, ip_address):
    """Parses the given IP address or node ID and returns it and a str
    indicating whether or not we are in a cloud deployment.

    Args:
      ip_address: A str that represents the IP address or node ID (of the format
        node-int) to parse.
    Returns:
      True if it is in node-id format or False if it is an ip.
    """
    if self.NODE_ID_REGEX.match(ip_address):
      return True
    elif self.IP_REGEX.match(ip_address):
      return False
    else:
      self.invalid("IP: {} does not match ip or node-id formats.".format(
        ip_address))

  def validate_node_layout(self):
    """Checks to see if this NodeLayout represents an acceptable (new) advanced
    deployment strategy, and if so, constructs self.nodes from it.
    
    Returns:
      True if the deployment strategy is valid.
    Raises:
      BadConfigurationException with reason if the deployment strategy is not
        valid.
    """
    if self.input_yaml and not isinstance(self.input_yaml, list):
      return self.invalid("Node layout format was not recognized.")
    if not self.input_yaml and self.infrastructure not in \
        InfrastructureAgentFactory.VALID_AGENTS:
      # When running in a cloud, simple formats don't require an input_yaml
      return self.invalid("Node layout format was not recognized.")

    if not self.input_yaml:
      if self.infrastructure in InfrastructureAgentFactory.VALID_AGENTS:
        if not self.min_machines:
          self.invalid(self.NO_YAML_REQUIRES_MIN)

        if not self.max_machines:
          self.invalid(self.NO_YAML_REQUIRES_MAX)

        # No layout was created, so create a generic one and then allow it
        # to be validated.
        self.input_yaml = self.generate_cloud_layout()
      else:
        self.invalid(self.INPUT_YAML_REQUIRED)

<<<<<<< HEAD
=======
    nodes = []
    for role, ips in self.input_yaml.iteritems():
      if not ips:
        continue

      if isinstance(ips, str):
        ips = [ips]
      for ip in ips:
        cloud = self.is_cloud_ip(ip)
        node = SimpleNode(ip, cloud, [role])

        # In simple deployments the db master and taskqueue  master is always on
        # the shadow node, and db slave / taskqueue slave is always on the other
        # nodes
        is_master = node.is_role('shadow')
        node.add_db_role(is_master)
        node.add_taskqueue_role(is_master)

        if not node.is_valid():
          self.invalid(",".join(node.errors()))
        if is_master:
          self.master = node
        if self.infrastructure in InfrastructureAgentFactory.VALID_AGENTS:
          if not self.NODE_ID_REGEX.match(node.public_ip):
            self.invalid("{0} is not a valid node ID (must be node-id).".
              format(node.public_ip))
        else:
          # Virtualized cluster deployments use IP addresses as node IDs
          if not self.IP_REGEX.match(node.public_ip):
            self.invalid("{0} must be an IP address.".format(
              node.public_ip))

        nodes.append(node)

    # make sure that the user hasn't erroneously specified the same ip
    # address more than once

    all_ips = []
    ips_provided = self.input_yaml.values()
    for ip_or_ips in ips_provided:
      if isinstance(ip_or_ips, list):
        all_ips += ip_or_ips
      else:
        all_ips.append(ip_or_ips)

    num_of_duplicate_ips = len(all_ips) - len(set(all_ips))
    if num_of_duplicate_ips > 0:
      self.invalid(self.DUPLICATE_IPS)

    if len(nodes) == 1:
      # Singleton node should be master and app engine
      nodes[0].add_role('compute')
      nodes[0].add_role('memcache')

    # controller -> shadow
    controller_count = 0
    for node in nodes:
      if node.is_role('shadow'):
        controller_count += 1

    if controller_count == 0:
      self.invalid(self.NO_CONTROLLER)
    elif controller_count > 1:
      self.invalid(self.ONLY_ONE_CONTROLLER)

    # by this point, somebody has a login role, so now's the time to see if we
    # need to override their ip address with --login_host
    if self.login_host is not None:
      for node in nodes:
        if node.is_role('login'):
          node.public_ip = self.login_host

    if self.disks:
      self.validate_disks(len(nodes))

      for node in nodes:
        node.disk = self.disks.get(node.public_ip)

    # Validate that database replication is valid.
    self.validate_database_replication(nodes)

    self.nodes = nodes
    return True

  # TODO: Deprecated format, remove when we switch to one ips_layout format.
  def is_valid_node_format(self):
    """Checks to see if this NodeLayout represents an acceptable (new) advanced
    deployment strategy, and if so, constructs self.nodes from it.

    Returns:
      True if the deployment strategy is valid.
    Raises:
      BadConfigurationException with reason if the deployment strategy is not
        valid.
    """
    # Keep track of whether the deployment is valid while going through.
    node_hash = {}
    role_count = {
      'compute': 0,
      'shadow': 0,
      'memcache': 0,
      'taskqueue': 0,
      'zookeeper': 0,
      'login': 0,
      'db_master': 0,
      'taskqueue_master': 0
    }
    login_found = False
    # Loop through the list of "node sets", which are grouped by role.
    for role, ips in self.input_yaml.iteritems():
      if len(ips) == 0:
        self.invalid("Node amount cannot be zero for role {}.".format(role))
      ips_list = ips if isinstance(ips, list) else [ips]
      test_ips = [self.is_cloud_ip(ip) for ip in ips_list]
      using_cloud_ids = any(test_ips)

      # Immediately fail if we have more than one node for master.
      if role == 'master' and self.master:
        self.invalid("Only one master is allowed")

      # Create or retrieve the nodes from the node_hash.
      nodes = [node_hash[ip] if ip in node_hash else \
               AdvancedNode(ip, using_cloud_ids) for ip in ips_list]

      # Validate volume usage, there should be an equal number of volumes to
      # number of nodes.
      if self.disks:
        self.validate_disks(len(nodes))

        for node in nodes:
          node.disk = self.disks.get(node.public_ip)

      # Add the defined roles to the nodes.
      for node in nodes:
        node.add_role(role)
        if not node.is_valid():
          self.invalid(",".join(node.errors()))
      # Check cases where a master is needed.
      if role == 'master':
        self.master = nodes[0]
      if role == 'login' and login_found:
        self.invalid("Only one login is allowed")
      elif role == 'login':
        login_found = True
      # All nodes that have the same roles will be expanded the same way,
      # so get the updated list of roles from the first node.
      roles = nodes[0].roles
      # Update dictionary containing role counts.
      role_count.update({role: role_count.get(role, 0) + len(nodes)
                         for role in roles})
      # Update the node_hash with the modified nodes.
      node_hash.update({node.public_ip: node for node in nodes})

    self.validate_database_replication(node_hash.values())
    # Distribute unassigned roles and validate that certain roles are filled
    # and return a list of nodes or raise BadConfigurationException.
    nodes = self.distribute_unassigned_roles(node_hash.values(), role_count)

    if self.infrastructure in InfrastructureAgentFactory.VALID_AGENTS:
      if not self.min_machines:
        self.min_machines = len(nodes)
      if not self.max_machines:
        self.max_machines = len(nodes)

    self.nodes = nodes

    return True

  def is_valid_advanced_format(self):
    """Checks to see if this NodeLayout represents an acceptable (new) advanced
    deployment strategy, and if so, constructs self.nodes from it.

    Returns:
      True if the deployment strategy is valid.
    Raises:
      BadConfigurationException with reason if the deployment strategy is not
        valid.
    """
>>>>>>> 1e8d27c3
    # Keep track of whether the deployment is valid while going through.
    node_hash = {}
    role_count = {
      'compute': 0,
      'shadow': 0,
      'memcache': 0,
      'taskqueue': 0,
      'zookeeper': 0,
      'login': 0,
      'db_master': 0,
      'taskqueue_master': 0
    }
    node_count = 0
    all_disks = []
    login_found = False
    # Loop through the list of "node sets", which are grouped by role.
    for node_set in self.input_yaml:
      # If the key nodes is mapped to an integer it should be a cloud
      # deployment so we will use node-ids.
      using_cloud_ids = isinstance(node_set.get('nodes'), int)

      # In cloud_ids deployments, set the fake public ips to node-#.
      if using_cloud_ids:
        ips_list = ["node-{}".format(node_count + i) \
                    for i in xrange(node_set.get('nodes'))]
        # Update node_count.
        node_count += len(ips_list)
      # Otherwise get the ips and validate them.
      else:
        ip_or_ips = node_set.get('nodes')
        ips_list = ip_or_ips if isinstance(ip_or_ips, list) else [ip_or_ips]
        # Validate that the ips_list are either node-id or ip addresses.
        if any([self.is_cloud_ip(ip) for ip in ips_list]):
          self.invalid("Role(s) {}: using node-id format is not supported"
                       " with the ips_layout format being used. Please "
                       "specify an integer or an ip address."\
                       .format(node_set.get('roles')))

      # Get the roles.
      role_or_roles = node_set.get('roles')
      if len(ips_list) == 0:
        self.invalid("Node amount cannot be zero for role(s) {}."\
                     .format(role_or_roles))
      roles = role_or_roles if isinstance(role_or_roles, list) else \
        [role_or_roles]

      # Immediately fail if we have more than one node for master.
      if 'master' in roles and (self.master or len(ips_list) > 1):
        self.invalid("Only one master is allowed.")

      # Create or retrieve the nodes from the node_hash.
      nodes = [node_hash[ip] if ip in node_hash else \
               Node(ip, using_cloud_ids) for ip in ips_list]

      # Validate volume usage, there should be an equal number of volumes to
      # number of nodes.
      if node_set.get('disks', None):
        disk_or_disks = node_set.get('disks')
        disks = disk_or_disks if isinstance(disk_or_disks, list) else \
          [disk_or_disks]
        all_disks.extend(disks)
        self.validate_disks(len(nodes), disks)

        for node, disk in zip(nodes, disks):
          node.disk = disk

      # Add the defined roles to the nodes.
      for node in nodes:
        for role in roles:
          node.add_role(role)

      for node in nodes:
        if not node.is_valid():
          self.invalid(",".join(node.errors()))

      # Check cases where a master is needed.
      if 'master' in roles:
        self.master = nodes[0]
      if 'login' in roles and login_found:
        self.invalid("Only one login is allowed.")
      elif 'login' in roles:
        login_found = True

      # All nodes that have the same roles will be expanded the same way,
      # so get the updated list of roles from the first node.
      roles = nodes[0].roles

      # Update dictionary containing role counts.
      role_count.update({role: role_count.get(role, 0) + len(nodes)
                         for role in roles})
      # Update the node_hash with the modified nodes.
      node_hash.update({node.public_ip: node for node in nodes})

    # Make sure disks are unique.
<<<<<<< HEAD
    self.validate_disks(len(all_disks), all_disks)
=======
    if all_disks:
      self.validate_disks(len(all_disks), all_disks)
>>>>>>> 1e8d27c3

    self.validate_database_replication(node_hash.values())
    # Distribute unassigned roles and validate that certain roles are filled
    # and return a list of nodes or raise BadConfigurationException.
    nodes = self.distribute_unassigned_roles(node_hash.values(), role_count)

    if self.infrastructure in InfrastructureAgentFactory.VALID_AGENTS:
      if not self.min_machines:
        self.min_machines = len(nodes)
      if not self.max_machines:
        self.max_machines = len(nodes)

    self.nodes = nodes

    return True

<<<<<<< HEAD
  def validate_disks(self, disks_expected, disks):
=======
  def validate_disks(self, disks_expected, disks=None):
>>>>>>> 1e8d27c3
    """ Checks to make sure that the user has specified exactly one persistent
    disk per node.

    Args:
      disks_expected: The amount of nodes that should have a disk.
      disks: The list of disks provided or None if using the old format.
    Raises: BadConfigurationException indicating why the disks given were
      invalid.
    """
    # Make sure that every node has a disk specified.
<<<<<<< HEAD
    if disks_expected != len(disks):
      self.invalid("When specifying disks you must have the same "
        "amount as nodes.")

    # Next, make sure that there are an equal number of unique disks and nodes.
    if disks_expected != len(set(disks)):
=======
    if disks:
      if disks_expected != len(disks):
        self.invalid("When specifying disks you must have the same "
                     "amount as nodes.")
      # Next, make sure that there are an equal number of unique disks and nodes.
      if disks and disks_expected != len(set(disks)):
        self.invalid("Please specify a unique disk for every node.")
      # At this point if invalid has not been called it is safe to return if
      # disks is assigned since this is only in the new format.
      return
    # TODO: Deprecated, remove when we switch to new ips_layout fully.
    if self.disks and disks_expected != len(self.disks.keys()):
      self.invalid("Please specify a disk for every node.")
    if disks_expected != len(set(self.disks.values())): # TODO: Deprecated line.
>>>>>>> 1e8d27c3
      self.invalid("Please specify a unique disk for every node.")

  def validate_database_replication(self, nodes):
    """Checks if the database replication factor specified is valid, setting
    it if it is not present.

    Raises: BadConfigurationException when database replication factor is
    invalid.
    """
    database_node_count = 0
    for node in nodes:
      if node.is_role('database') or node.is_role('db_master') or \
        node.is_role('db_slave'):
        database_node_count += 1

    if not database_node_count:
      self.invalid("At least one database node must be provided.")

    if not self.replication:
      if database_node_count > 3:
        # If there are a lot of database nodes, we default to 3x replication
        self.replication = 3
      else:
        # If there are only a few nodes, replicate to each one of the nodes
        self.replication = database_node_count

    if self.replication > database_node_count:
      self.invalid("Replication factor cannot exceed # of databases.")

  def distribute_unassigned_roles(self, nodes, role_count):
    """ Distributes roles that were not defined by user.

    Args:
      nodes: The list of nodes.
      role_count: A dict containing roles mapped to their count.
    """
    for role, count in role_count.iteritems():
      # If count is not zero, we do not care.
      if count != 0:
        continue
      # Check if a master node was specified.
      if role == 'shadow':
        self.invalid("Need to specify one master node.")
      # Check if an compute node was specified.
      elif role == 'compute':
        self.invalid("Need to specify at least one compute node.")
      # If no memcache nodes were specified, make all compute nodes
      # into memcache nodes.
      elif role == 'memcache':
        for node in self.get_nodes('compute', True, nodes):
          node.add_role('memcache')
      # If no zookeeper nodes are specified, make the shadow a zookeeper node.
      elif role == 'zookeeper':
        self.master.add_role('zookeeper')
      # If no taskqueue nodes are specified, make the shadow the
      # taskqueue_master.
      elif role == 'taskqueue':
        self.master.add_role('taskqueue')
        self.master.add_role('taskqueue_master')
      elif role == 'login':
        self.master.add_role('login')
      elif role == 'db_master':
        # Get first database node.
        db_node = self.get_nodes('database', True, nodes)[0]
        # Make first database node db_master.
        db_node.add_db_role(is_master=True)
      elif role == 'taskqueue_master':
        # If master is already taskqueue_master, there is nothing for us to do.
        if self.master.is_role('taskqueue_master'):
          continue
        # Get the taskqueue nodes.
        tq_node = self.get_nodes('taskqueue', True, nodes)
        # If there are no taskqueue nodes, do nothing since that is done in
        # the taskqueue if statement.
        if not tq_node:
          continue
        # Add taskqueue_master to first taskqueue node.
        tq_node[0].add_taskqueue_role(is_master=True)
    return nodes

  def generate_cloud_layout(self):
    """Generates a simple placement strategy for cloud deployments when the user
      has not specified one themselves.

      Returns:
        A dict that has one controller node and the other nodes set as servers.
    """
    master_node_roles = ['master', 'database', 'memcache', 'login',
                         'zookeeper', 'taskqueue']
    layout = [{'roles' : master_node_roles, 'nodes' : 1}]
    if self.min_machines == 1:
      layout[0]['roles'].append('appengine')
      return layout

    other_node_roles = ['database', 'memcache', 'appengine', 'taskqueue']

    num_slaves = self.min_machines - 1
    layout.append({'roles': other_node_roles, 'nodes': num_slaves})

    return layout

  def replication_factor(self):
    """Returns the replication factor for this NodeLayout, if the layout is one
    that AppScale can deploy with.

    Returns:
      The replication factor if the NodeLayout is valid, None otherwise.
    """
    return self.replication

  def head_node(self):
    """ Searches through the nodes in this NodeLayout for the node with the
    'shadow' role.

    Returns:
      The node running the 'shadow' role, or None if (1) the NodeLayout isn't
      acceptable for use with AppScale, or (2) no shadow node was specified.
    """
    return self.master

  def other_nodes(self):
    """ Searches through the nodes in this NodeLayout for all nodes without the
    'shadow' role.

    Returns:
      A list of nodes not running the 'shadow' role, or the empty list if the
      NodeLayout isn't acceptable for use with AppScale.
    """
    return [node for node in self.nodes if not node.is_role('shadow')]

  def get_nodes(self, role, is_role, nodes=None):
    """ Searches through the nodes in this NodeLayout for all nodes with or
    without the role based on boolean value of is_role.

    Args:
      role: A string describing a role that the nodes list is being searched
        for.
      is_role: A boolean to determine whether the return value is the nodes
        that are the role or the nodes that are not the role.
      nodes: The list of nodes, or self.nodes if list is not supplied.

    Returns:
      A list of nodes either running or not running (based on is_role) the
      argument role role, or the empty list if the NodeLayout isn't
      acceptable for use with AppScale.
    """
    if role not in self.VALID_ROLES:
      return []
    nodes = nodes or self.nodes
    return [node for node in nodes if node.is_role(role) == is_role]

  def db_master(self):
    """ Searches through the nodes in this NodeLayout for the node with the
    'db_master' role.

    Returns:
      The node running the 'db_master' role, or None if (1) the NodeLayout isn't
      acceptable for use with AppScale, or (2) no db_master node was specified.
    """
    for node in self.nodes:
      if node.is_role('db_master'):
        return node
    return None

  def to_list(self):
    """ Converts all of the nodes (except the head node) to a format that can
    be easily JSON-dumped (a list of dicts).

    Returns:
      A list, where each member is a dict corresponding to a Node in this
      AppScale deployment. As callers explicitly specify the head node, we
      don't include it in this list.
    """
    return [node.to_json() for node in self.nodes]

  def from_locations_json_list(self, locations_nodes_list):
    """Returns a list of nodes if the previous locations JSON matches with the
    current NodeLayout from the AppScalefile. Otherwise returns None."""

    # If the length does not match up the user has added or removed a node in
    # the AppScalefile.
    if len(locations_nodes_list) != len(self.nodes):
      return None

    nodes = []

    # Use a copy so we do not overwrite self.nodes when we call
    # Node.from_json since that method modifies the node it is called on.
    nodes_copy = self.nodes[:]
    open_nodes = []
    for old_node in locations_nodes_list:
      old_node_roles = old_node.get('jobs')
      # Convert deprecated roles to new roles.
      old_node_roles = [role if role not in self.DEPRECATED_ROLES else
                        self.DEPRECATED_ROLES[role] for role in old_node_roles]
      if old_node_roles == ["open"]:
        open_nodes.append(old_node)
        continue
      for _, node in enumerate(nodes_copy):
        # Match nodes based on jobs/roles.
        if set(old_node_roles) == set(node.roles):
          nodes_copy.remove(node)
          node.from_json(old_node)
          if node.is_valid():
            nodes.append(node)
          else:
            # Locations JSON is incorrect if we get here.
            return None
          break
    for open_node in open_nodes:
      try:
        node = nodes_copy.pop()
      except IndexError:
        return None
      # Match nodes based on jobs/roles.
      roles = node.roles
      node.from_json(open_node)
      node.roles = roles
      if node.is_valid():
        nodes.append(node)
      else:
        # Locations JSON is incorrect if we get here.
        return None

    # If these lengths are equal all nodes were matched.
    if len(nodes) == len(self.nodes):
      return nodes
    else:
      return None

  def invalid(self, message):
    """ Wrapper that NodeLayout validation aspects call when the given layout
      is invalid.

    Raises: BadConfigurationException with the given message.
    """
    raise BadConfigurationException(message)


class Node():
  """Nodes are a representation of a virtual machine in an AppScale deployment.
  """

  DUMMY_INSTANCE_ID = "i-APPSCALE"

  def __init__(self, public_ip, cloud, roles=[], disk=None):
    """Creates a new Node, representing the given id in the specified cloud.


    Args:
      public_ip: The public IP address, and in cloud deployments, we use
      node-int (since we don't know the IP address)
      cloud: The cloud that this Node belongs to.
      roles: A list of roles that this Node will run in an AppScale deployment.
      disk: The name of the persistent disk that this node backs up data to.
    """
    self.public_ip = public_ip
    self.private_ip = public_ip
    self.instance_id = self.DUMMY_INSTANCE_ID
    self.cloud = cloud
    self.roles = roles
    self.disk = disk
    self.expand_roles()


  def add_db_role(self, is_master):
    """Adds a database master or slave role to this Node, depending on
    the argument given.

    Args:
      is_master: A bool that indicates we should add a database master role.
    """
    if is_master:
      self.add_role('db_master')
    else:
      self.add_role('db_slave')


  def add_taskqueue_role(self, is_master):
    """Adds a TaskQueue master or slave role to this Node, depending on
    the argument given.

    Args:
      is_master: A bool that indicates we should add a TaskQueue master role.
    """
    if is_master:
      self.add_role('taskqueue_master')
    else:
      self.add_role('taskqueue_slave')


  def add_role(self, role):
    """Adds the specified role to this Node.

    Args:
      role: A str that represents the role to add to this Node. If the
        role represents more than one other roles (e.g., controller
        represents several internal roles), then we automatically perform
        this conversion for the caller.
    """
    self.roles.append(role)
    self.expand_roles()


  def is_role(self, role):
    """Checks to see if this Node runs the specified role.

    Args:
      role: The role that we should see if this Node runs.
    Returns:
      True if this Node runs the given role, False otherwise.
    """
    if role in self.roles:
      return True
    else:
      return False


  def is_valid(self):
    """Checks to see if this Node's roles can be used together in an AppScale
    deployment.

    Returns:
      True if the roles on this Node can run together, False otherwise.
    """
    if self.errors():
      return False
    else:
      return True


  def errors(self):
    """Reports the reasons why the roles associated with this Node cannot
    function on an AppScale deployment.

    Returns:
      A list of strs, each of which representing a reason why this Node cannot
      operate in an AppScale deployment.
    """
    errors = []
    for role in self.roles:
      if not role in NodeLayout.VALID_ROLES:
        errors.append("Invalid role: {0}".format(role))
    return errors


  def expand_roles(self):
    """Converts the 'master' composite role into the roles it represents, and
    adds dependencies necessary for the 'login' and 'database' roles.
    """
    if 'master' in self.roles:
      self.roles.remove('master')
      self.roles.append('shadow')
      self.roles.append('load_balancer')

    if 'login' in self.roles:
      self.roles.append('load_balancer')

    # TODO: remove these, db_slave and taskqueue_slave are currently deprecated.
    if 'db_slave' in self.roles or 'db_master' in self.roles \
        and 'database' not in self.roles:
      self.roles.append('database')

    if 'taskqueue_slave' in self.roles or 'taskqueue_master' in self.roles \
        and 'taskqueue' not in self.roles:
      self.roles.append('taskqueue')

    # Remove any duplicate roles
    self.roles = list(set(self.roles))


  def to_json(self):
    return {
      'public_ip': self.public_ip,
      'private_ip': self.private_ip,
      'instance_id': self.instance_id,
      'jobs': self.roles,
      'disk': self.disk
    }


  def from_json(self, node_dict):
    """Modifies the node it is called on to have the attributes of the passed
    dictionary.

    Args:
      node_dict: A dictionary from JSON of the format:
        {
          'public_ip': self.public_ip,
          'private_ip': self.private_ip,
          'instance_id': self.instance_id,
          'jobs': self.roles,
          'disk': self.disk
        }
    """
    self.public_ip = node_dict.get('public_ip')
    self.private_ip = node_dict.get('private_ip')
    self.instance_id = node_dict.get('instance_id')
    self.roles = node_dict.get('jobs')
<<<<<<< HEAD
    self.disk = node_dict.get('disk')
=======
    self.disk = node_dict.get('disk')


class SimpleNode(Node):
  """SimpleNode represents a Node in a simple AppScale deployment, along with
  the roles that users can specify in simple deployments.
  """


  def expand_roles(self):
    """Converts the 'controller' and 'servers' composite roles into the roles
    that they represent.
    """
    if 'controller' in self.roles:
      self.roles.remove('controller')
      self.roles.append('shadow')
      self.roles.append('load_balancer')
      self.roles.append('database')
      self.roles.append('memcache')
      self.roles.append('login')
      self.roles.append('zookeeper')
      self.roles.append('taskqueue')

    # If they specify a servers role, expand it out to
    # be database, compute, and memcache
    if 'servers' in self.roles:
      self.roles.remove('servers')
      self.roles.append('compute')
      self.roles.append('memcache')
      self.roles.append('database')
      self.roles.append('taskqueue')

    # Remove any duplicate roles
    self.roles = list(set(self.roles))


class AdvancedNode(Node):
  """AdvancedNode represents a Node in an advanced AppScale deployment, along
  with the roles that users can specify in advanced deployments.
  """


  def expand_roles(self):
    """Converts the 'master' composite role into the roles it represents, and
    adds dependencies necessary for the 'login' and 'database' roles.
    """

    # Convert deprecated roles.
    for i in range(len(self.roles)):
      role = self.roles[i]
      if role in NodeLayout.DEPRECATED_ROLES:
        AppScaleLogger.warn("'{}' role has been deprecated, please use '{}'"
                            .format(role, NodeLayout.DEPRECATED_ROLES[role]))
        self.roles.remove(role)
        self.roles.append(NodeLayout.DEPRECATED_ROLES[role])

    if 'master' in self.roles:
      self.roles.remove('master')
      self.roles.append('shadow')
      self.roles.append('load_balancer')

    if 'login' in self.roles:
      self.roles.append('load_balancer')

    # TODO: remove these, db_slave and taskqueue_slave are currently deprecated.
    if 'db_slave' in self.roles or 'db_master' in self.roles \
        and 'database' not in self.roles:
      self.roles.append('database')

    if 'taskqueue_slave' in self.roles or 'taskqueue_master' in self.roles \
      and 'taskqueue' not in self.roles:
      self.roles.append('taskqueue')

    # Remove any duplicate roles
    self.roles = list(set(self.roles))
>>>>>>> 1e8d27c3
<|MERGE_RESOLUTION|>--- conflicted
+++ resolved
@@ -27,8 +27,6 @@
   APPSCALEFILE_INSTRUCTIONS = "https://www.appscale.com/" \
                               "get-started/deploy-appscale#appscalefile"
 
-<<<<<<< HEAD
-=======
 
   # TODO: Update this dictionary as roles get renamed/deprecated.
   DEPRECATED_ROLES = {'appengine': 'compute'}
@@ -37,7 +35,6 @@
   # A tuple containing the keys that can be used in simple deployments.
   SIMPLE_FORMAT_KEYS = ('controller', 'servers')
 
->>>>>>> 1e8d27c3
 
   # A tuple containing the keys that can be used in advanced deployments.
   # TODO: remove 'appengine' role.
@@ -167,7 +164,7 @@
   def validate_node_layout(self):
     """Checks to see if this NodeLayout represents an acceptable (new) advanced
     deployment strategy, and if so, constructs self.nodes from it.
-    
+
     Returns:
       True if the deployment strategy is valid.
     Raises:
@@ -195,187 +192,6 @@
       else:
         self.invalid(self.INPUT_YAML_REQUIRED)
 
-<<<<<<< HEAD
-=======
-    nodes = []
-    for role, ips in self.input_yaml.iteritems():
-      if not ips:
-        continue
-
-      if isinstance(ips, str):
-        ips = [ips]
-      for ip in ips:
-        cloud = self.is_cloud_ip(ip)
-        node = SimpleNode(ip, cloud, [role])
-
-        # In simple deployments the db master and taskqueue  master is always on
-        # the shadow node, and db slave / taskqueue slave is always on the other
-        # nodes
-        is_master = node.is_role('shadow')
-        node.add_db_role(is_master)
-        node.add_taskqueue_role(is_master)
-
-        if not node.is_valid():
-          self.invalid(",".join(node.errors()))
-        if is_master:
-          self.master = node
-        if self.infrastructure in InfrastructureAgentFactory.VALID_AGENTS:
-          if not self.NODE_ID_REGEX.match(node.public_ip):
-            self.invalid("{0} is not a valid node ID (must be node-id).".
-              format(node.public_ip))
-        else:
-          # Virtualized cluster deployments use IP addresses as node IDs
-          if not self.IP_REGEX.match(node.public_ip):
-            self.invalid("{0} must be an IP address.".format(
-              node.public_ip))
-
-        nodes.append(node)
-
-    # make sure that the user hasn't erroneously specified the same ip
-    # address more than once
-
-    all_ips = []
-    ips_provided = self.input_yaml.values()
-    for ip_or_ips in ips_provided:
-      if isinstance(ip_or_ips, list):
-        all_ips += ip_or_ips
-      else:
-        all_ips.append(ip_or_ips)
-
-    num_of_duplicate_ips = len(all_ips) - len(set(all_ips))
-    if num_of_duplicate_ips > 0:
-      self.invalid(self.DUPLICATE_IPS)
-
-    if len(nodes) == 1:
-      # Singleton node should be master and app engine
-      nodes[0].add_role('compute')
-      nodes[0].add_role('memcache')
-
-    # controller -> shadow
-    controller_count = 0
-    for node in nodes:
-      if node.is_role('shadow'):
-        controller_count += 1
-
-    if controller_count == 0:
-      self.invalid(self.NO_CONTROLLER)
-    elif controller_count > 1:
-      self.invalid(self.ONLY_ONE_CONTROLLER)
-
-    # by this point, somebody has a login role, so now's the time to see if we
-    # need to override their ip address with --login_host
-    if self.login_host is not None:
-      for node in nodes:
-        if node.is_role('login'):
-          node.public_ip = self.login_host
-
-    if self.disks:
-      self.validate_disks(len(nodes))
-
-      for node in nodes:
-        node.disk = self.disks.get(node.public_ip)
-
-    # Validate that database replication is valid.
-    self.validate_database_replication(nodes)
-
-    self.nodes = nodes
-    return True
-
-  # TODO: Deprecated format, remove when we switch to one ips_layout format.
-  def is_valid_node_format(self):
-    """Checks to see if this NodeLayout represents an acceptable (new) advanced
-    deployment strategy, and if so, constructs self.nodes from it.
-
-    Returns:
-      True if the deployment strategy is valid.
-    Raises:
-      BadConfigurationException with reason if the deployment strategy is not
-        valid.
-    """
-    # Keep track of whether the deployment is valid while going through.
-    node_hash = {}
-    role_count = {
-      'compute': 0,
-      'shadow': 0,
-      'memcache': 0,
-      'taskqueue': 0,
-      'zookeeper': 0,
-      'login': 0,
-      'db_master': 0,
-      'taskqueue_master': 0
-    }
-    login_found = False
-    # Loop through the list of "node sets", which are grouped by role.
-    for role, ips in self.input_yaml.iteritems():
-      if len(ips) == 0:
-        self.invalid("Node amount cannot be zero for role {}.".format(role))
-      ips_list = ips if isinstance(ips, list) else [ips]
-      test_ips = [self.is_cloud_ip(ip) for ip in ips_list]
-      using_cloud_ids = any(test_ips)
-
-      # Immediately fail if we have more than one node for master.
-      if role == 'master' and self.master:
-        self.invalid("Only one master is allowed")
-
-      # Create or retrieve the nodes from the node_hash.
-      nodes = [node_hash[ip] if ip in node_hash else \
-               AdvancedNode(ip, using_cloud_ids) for ip in ips_list]
-
-      # Validate volume usage, there should be an equal number of volumes to
-      # number of nodes.
-      if self.disks:
-        self.validate_disks(len(nodes))
-
-        for node in nodes:
-          node.disk = self.disks.get(node.public_ip)
-
-      # Add the defined roles to the nodes.
-      for node in nodes:
-        node.add_role(role)
-        if not node.is_valid():
-          self.invalid(",".join(node.errors()))
-      # Check cases where a master is needed.
-      if role == 'master':
-        self.master = nodes[0]
-      if role == 'login' and login_found:
-        self.invalid("Only one login is allowed")
-      elif role == 'login':
-        login_found = True
-      # All nodes that have the same roles will be expanded the same way,
-      # so get the updated list of roles from the first node.
-      roles = nodes[0].roles
-      # Update dictionary containing role counts.
-      role_count.update({role: role_count.get(role, 0) + len(nodes)
-                         for role in roles})
-      # Update the node_hash with the modified nodes.
-      node_hash.update({node.public_ip: node for node in nodes})
-
-    self.validate_database_replication(node_hash.values())
-    # Distribute unassigned roles and validate that certain roles are filled
-    # and return a list of nodes or raise BadConfigurationException.
-    nodes = self.distribute_unassigned_roles(node_hash.values(), role_count)
-
-    if self.infrastructure in InfrastructureAgentFactory.VALID_AGENTS:
-      if not self.min_machines:
-        self.min_machines = len(nodes)
-      if not self.max_machines:
-        self.max_machines = len(nodes)
-
-    self.nodes = nodes
-
-    return True
-
-  def is_valid_advanced_format(self):
-    """Checks to see if this NodeLayout represents an acceptable (new) advanced
-    deployment strategy, and if so, constructs self.nodes from it.
-
-    Returns:
-      True if the deployment strategy is valid.
-    Raises:
-      BadConfigurationException with reason if the deployment strategy is not
-        valid.
-    """
->>>>>>> 1e8d27c3
     # Keep track of whether the deployment is valid while going through.
     node_hash = {}
     role_count = {
@@ -470,12 +286,8 @@
       node_hash.update({node.public_ip: node for node in nodes})
 
     # Make sure disks are unique.
-<<<<<<< HEAD
-    self.validate_disks(len(all_disks), all_disks)
-=======
     if all_disks:
       self.validate_disks(len(all_disks), all_disks)
->>>>>>> 1e8d27c3
 
     self.validate_database_replication(node_hash.values())
     # Distribute unassigned roles and validate that certain roles are filled
@@ -492,11 +304,7 @@
 
     return True
 
-<<<<<<< HEAD
   def validate_disks(self, disks_expected, disks):
-=======
-  def validate_disks(self, disks_expected, disks=None):
->>>>>>> 1e8d27c3
     """ Checks to make sure that the user has specified exactly one persistent
     disk per node.
 
@@ -507,29 +315,12 @@
       invalid.
     """
     # Make sure that every node has a disk specified.
-<<<<<<< HEAD
     if disks_expected != len(disks):
       self.invalid("When specifying disks you must have the same "
         "amount as nodes.")
 
     # Next, make sure that there are an equal number of unique disks and nodes.
     if disks_expected != len(set(disks)):
-=======
-    if disks:
-      if disks_expected != len(disks):
-        self.invalid("When specifying disks you must have the same "
-                     "amount as nodes.")
-      # Next, make sure that there are an equal number of unique disks and nodes.
-      if disks and disks_expected != len(set(disks)):
-        self.invalid("Please specify a unique disk for every node.")
-      # At this point if invalid has not been called it is safe to return if
-      # disks is assigned since this is only in the new format.
-      return
-    # TODO: Deprecated, remove when we switch to new ips_layout fully.
-    if self.disks and disks_expected != len(self.disks.keys()):
-      self.invalid("Please specify a disk for every node.")
-    if disks_expected != len(set(self.disks.values())): # TODO: Deprecated line.
->>>>>>> 1e8d27c3
       self.invalid("Please specify a unique disk for every node.")
 
   def validate_database_replication(self, nodes):
@@ -880,6 +671,14 @@
     """Converts the 'master' composite role into the roles it represents, and
     adds dependencies necessary for the 'login' and 'database' roles.
     """
+    for i in range(len(self.roles)):
+      role = self.roles[i]
+      if role in NodeLayout.DEPRECATED_ROLES:
+        AppScaleLogger.warn("'{}' role has been deprecated, please use '{}'"
+                            .format(role, NodeLayout.DEPRECATED_ROLES[role]))
+        self.roles.remove(role)
+        self.roles.append(NodeLayout.DEPRECATED_ROLES[role])
+
     if 'master' in self.roles:
       self.roles.remove('master')
       self.roles.append('shadow')
@@ -929,82 +728,4 @@
     self.private_ip = node_dict.get('private_ip')
     self.instance_id = node_dict.get('instance_id')
     self.roles = node_dict.get('jobs')
-<<<<<<< HEAD
-    self.disk = node_dict.get('disk')
-=======
-    self.disk = node_dict.get('disk')
-
-
-class SimpleNode(Node):
-  """SimpleNode represents a Node in a simple AppScale deployment, along with
-  the roles that users can specify in simple deployments.
-  """
-
-
-  def expand_roles(self):
-    """Converts the 'controller' and 'servers' composite roles into the roles
-    that they represent.
-    """
-    if 'controller' in self.roles:
-      self.roles.remove('controller')
-      self.roles.append('shadow')
-      self.roles.append('load_balancer')
-      self.roles.append('database')
-      self.roles.append('memcache')
-      self.roles.append('login')
-      self.roles.append('zookeeper')
-      self.roles.append('taskqueue')
-
-    # If they specify a servers role, expand it out to
-    # be database, compute, and memcache
-    if 'servers' in self.roles:
-      self.roles.remove('servers')
-      self.roles.append('compute')
-      self.roles.append('memcache')
-      self.roles.append('database')
-      self.roles.append('taskqueue')
-
-    # Remove any duplicate roles
-    self.roles = list(set(self.roles))
-
-
-class AdvancedNode(Node):
-  """AdvancedNode represents a Node in an advanced AppScale deployment, along
-  with the roles that users can specify in advanced deployments.
-  """
-
-
-  def expand_roles(self):
-    """Converts the 'master' composite role into the roles it represents, and
-    adds dependencies necessary for the 'login' and 'database' roles.
-    """
-
-    # Convert deprecated roles.
-    for i in range(len(self.roles)):
-      role = self.roles[i]
-      if role in NodeLayout.DEPRECATED_ROLES:
-        AppScaleLogger.warn("'{}' role has been deprecated, please use '{}'"
-                            .format(role, NodeLayout.DEPRECATED_ROLES[role]))
-        self.roles.remove(role)
-        self.roles.append(NodeLayout.DEPRECATED_ROLES[role])
-
-    if 'master' in self.roles:
-      self.roles.remove('master')
-      self.roles.append('shadow')
-      self.roles.append('load_balancer')
-
-    if 'login' in self.roles:
-      self.roles.append('load_balancer')
-
-    # TODO: remove these, db_slave and taskqueue_slave are currently deprecated.
-    if 'db_slave' in self.roles or 'db_master' in self.roles \
-        and 'database' not in self.roles:
-      self.roles.append('database')
-
-    if 'taskqueue_slave' in self.roles or 'taskqueue_master' in self.roles \
-      and 'taskqueue' not in self.roles:
-      self.roles.append('taskqueue')
-
-    # Remove any duplicate roles
-    self.roles = list(set(self.roles))
->>>>>>> 1e8d27c3
+    self.disk = node_dict.get('disk')