#!/usr/bin/env python


# First-party Python imports
import getpass
import hashlib
import json
import os
import platform
import re
import shutil
import subprocess
import tempfile
import time
import uuid
import yaml


# AppScale-specific imports
from appcontroller_client import AppControllerClient
from appscale_logger import AppScaleLogger
from custom_exceptions import AppControllerException
from custom_exceptions import AppScaleException
from custom_exceptions import AppScalefileException
from custom_exceptions import BadConfigurationException
from custom_exceptions import ShellException


# The version of the AppScale Tools we're running on.
APPSCALE_VERSION = "3.1.0"


class LocalState(object):
  """LocalState handles all interactions necessary to read and write AppScale
  configuration files on the machine that executes the AppScale Tools.
  """


  # The number of times to execute shell commands before aborting, by default.
  DEFAULT_NUM_RETRIES = 5


  # The path on the local filesystem where we can read and write
  # AppScale deployment metadata.
  LOCAL_APPSCALE_PATH = os.path.expanduser("~") + os.sep + ".appscale" + os.sep


  # The path on the local filesystem where we can find the keyname file.
  ETC_APPSCALE_KEY_PATH = "/etc/appscale/keys/cloud1/"


  # A list of valid paths on the local filesystem where we could find the
  # keyname file.
  VALID_KEY_PATHS = [LOCAL_APPSCALE_PATH, ETC_APPSCALE_KEY_PATH]


  # The length of the randomly generated secret that is used to authenticate
  # AppScale services.
  SECRET_KEY_LENGTH = 32


  # The username for the cloud administrator if the --test options is used.
  DEFAULT_USER = "a@a.com"


  # The password to set for the default user.
  DEFAULT_PASSWORD = "aaaaaa"


  @classmethod
  def make_appscale_directory(cls):
    """Creates a ~/.appscale directory, if it doesn't already exist.
    """
    if os.path.exists(cls.LOCAL_APPSCALE_PATH):
      return
    else:
      os.mkdir(cls.LOCAL_APPSCALE_PATH)


  @classmethod
  def ensure_appscale_isnt_running(cls, keyname, force):
    """Checks the secret key file to see if AppScale is running, and
    aborts if it is.

    Args:
      keyname: The keypair name that is used to identify AppScale deployments.
      force: A bool that is used to run AppScale even if the secret key file
        is present.
    Raises:
      BadConfigurationException: If AppScale is already running.
    """
    if force:
      return

    if os.path.exists(cls.get_secret_key_location(keyname)):
      try:
        login_host = cls.get_login_host(keyname)
        secret_key = cls.get_secret_key(keyname)
      except (IOError, AppScaleException, BadConfigurationException):
        # If we don't have the locations files, we are not running.
        return

      acc = AppControllerClient(login_host, secret_key)
      try:
        acc.get_status()
      except AppControllerException:
        # AC is not running, so we assume appscale is not up and running.
        AppScaleLogger.log("AppController not running on login node.")
      else:
        raise BadConfigurationException("AppScale is already running. Terminate" +
          " it, set 'force: True' in your AppScalefile, or use the --force flag" +
          " to run anyways.")



  @classmethod
  def generate_secret_key(cls, keyname):
    """Creates a new secret, which is used to authenticate callers that
    communicate between services in an AppScale deployment.

    Args:
      keyname: A str representing the SSH keypair name used for this AppScale
        deployment.
    Returns:
      A str that represents the secret key.
    """
    key = str(uuid.uuid4()).replace('-', '')[:cls.SECRET_KEY_LENGTH]
    with open(cls.get_secret_key_location(keyname), 'w') as file_handle:
      file_handle.write(key)
    return key


  @classmethod
  def get_secret_key_location(cls, keyname):
    """Returns the path on the local filesystem where the secret key can be
    located.

    Args:
      keyname: A str representing the SSH keypair name used for this AppScale
        deployment.
    Returns:
      A str that corresponds to a location on the local filesystem where the
      secret key can be found.
    """
    return cls.LOCAL_APPSCALE_PATH + keyname + ".secret"


  @classmethod
  def get_secret_key(cls, keyname):
    """Retrieves the secret key, used to authenticate AppScale services.

    Args:
      keyname: A str representing the SSH keypair name used for this AppScale
        deployment.
    Returns:
      A str containing the secret key.
    Raises:
      BadConfigurationException: if the secret key file is not found.
    """
    try:
      with open(cls.get_secret_key_location(keyname), 'r') as file_handle:
        return file_handle.read()
    except IOError:
     raise BadConfigurationException(
       "Couldn't find secret key for keyname {}.".format(keyname))


  @classmethod
  def write_key_file(cls, location, contents):
    """Writes the SSH key contents to the given location and makes it
    usable for SSH connections.

    Args:
      location: A str representing the path on the local filesystem where the
        SSH key should be written to.
      contents: A str containing the SSH key.
    """
    with open(location, 'w') as file_handle:
      file_handle.write(contents)
    os.chmod(location, 0600)  # so that SSH will accept the key


  @classmethod
  def generate_deployment_params(cls, options, node_layout, additional_creds):
    """Constructs a dict that tells the AppController which machines are part of
    this AppScale deployment, what their roles are, and how to host API services
    within this deployment.

    Args:
      options: A Namespace that dictates API service information, not including
        information about machine to role hosting.
      node_layout: A NodeLayout that indicates which machines host which roles
        (API services).
      additional_creds: A dict that specifies arbitrary credentials that should
        also be passed in with the generated parameters.
    Returns:
      A dict whose keys indicate API service information as well as a special
      key that indicates machine to role mapping information.
    """
    creds = {
      "table": options.table,
      "login": node_layout.head_node().public_ip,
      "keyname": options.keyname,
      "replication": str(options.replication),
      "appengine": str(options.appengine),
      "autoscale": str(options.autoscale),
      "clear_datastore": str(False),
      "user_commands": json.dumps(options.user_commands),
      "verbose": str(options.verbose),
      "flower_password": options.flower_password,
      "max_memory": str(options.max_memory)
    }
    creds.update(additional_creds)

    if options.infrastructure:
      iaas_creds = {
        'infrastructure': options.infrastructure,
        'machine': options.machine,
        'instance_type': options.instance_type,
        'zone': options.zone,
        'group': options.group,
        'use_spot_instances': str(options.use_spot_instances),
        'min_images': str(node_layout.min_vms),
        'max_images': str(node_layout.max_vms),
      }

      if options.infrastructure == "gce":
        iaas_creds['project'] = options.project
        iaas_creds['gce_user'] = getpass.getuser()
      elif options.infrastructure == 'azure':
        iaas_creds['azure_subscription_id'] = options.azure_subscription_id
        iaas_creds['azure_app_id'] = options.azure_app_id
        iaas_creds['azure_app_secret_key'] = options.azure_app_secret_key
        iaas_creds['azure_tenant_id'] = options.azure_tenant_id
        iaas_creds['azure_resource_group'] = options.azure_resource_group
        iaas_creds['azure_group_tag'] = options.azure_group_tag
        iaas_creds['azure_storage_account'] = options.azure_storage_account
      creds.update(iaas_creds)

    return creds


  @classmethod
  def obscure_dict(cls, dict_to_obscure):
    """Creates a copy of the given dictionary, but replaces values that may be
    too sensitive to print to standard out or log with a partially masked
    version.

    Args:
      dict_to_obscure: The dictionary whose values we wish to obscure.
    Returns:
      A dictionary with the same keys as dict_to_obscure, but with values that
      are masked if the key relates to a cloud credential.
    """
    obscured = {}
    obscure_regex = re.compile('(.*EC2.*)|(.*ec2.*)')
    for key, value in dict_to_obscure.iteritems():
      if obscure_regex.match(key):
        obscured[key] = cls.obscure_str(value)
      else:
        obscured[key] = value

    return obscured


  @classmethod
  def obscure_str(cls, str_to_obscure):
    """Obscures the given string by replacing all but four of its characters
    with asterisks.

    Args:
      str_to_obscure: The str that we wish to obscure.
    Returns:
      A str whose contents have been replaced by asterisks, except for the
      trailing 4 characters.
    """
    if len(str_to_obscure) < 4:
      return str_to_obscure
    last_four = str_to_obscure[len(str_to_obscure)-4:len(str_to_obscure)]
    return "*" * (len(str_to_obscure) - 4) + last_four


  @classmethod
  def generate_ssl_cert(cls, keyname, is_verbose):
    """Generates a self-signed SSL certificate that AppScale services can use
    to encrypt traffic with.

    Args:
      keyname: A str representing the SSH keypair name used for this AppScale
        deployment.
      is_verbose: A bool that indicates if we want to print out the certificate
        generation to stdout or not.
    """
    cls.shell("openssl req -new -newkey rsa:2048 -days 365 -nodes -x509 " + \
      "-subj '/C=US/ST=Foo/L=Bar/O=AppScale/CN=appscale.com' " + \
      "-keyout {0} -out {1}". \
      format(LocalState.get_private_key_location(keyname),
      LocalState.get_certificate_location(keyname)), is_verbose, stdin=None)


  @classmethod
  def get_key_path_from_name(cls, keyname):
    """Determines the location where the SSH private key used to log into the
    virtual machines in this AppScale deployment can be found.

    Args:
      keyname: A str that indicates the name of the SSH keypair that
        uniquely identifies this AppScale deployment.
    Returns:
      A str that indicates where the private key can be found.
    """
    for local_path in cls.VALID_KEY_PATHS:
      key_file_path = local_path + keyname + ".key"
      if os.path.isfile(key_file_path):
        return key_file_path

  @classmethod
  def get_private_key_location(cls, keyname):
    """Determines the location where the private key used to sign the
    self-signed certificate used for this AppScale deployment can be found.

    Args:
      keyname: A str that indicates the name of the SSH keypair that
        uniquely identifies this AppScale deployment.
    Returns:
      A str that indicates where the private key can be found.
    """
    return cls.LOCAL_APPSCALE_PATH + keyname + "-key.pem"


  @classmethod
  def get_certificate_location(cls, keyname):
    """Determines the location where the self-signed certificate for this
    AppScale deployment can be found.

    Args:
      keyname: A str that indicates the name of the SSH keypair that
        uniquely identifies this AppScale deployment.
    Returns:
      A str that indicates where the self-signed certificate can be found.
    """
    return cls.LOCAL_APPSCALE_PATH + keyname + "-cert.pem"

  @classmethod
  def get_locations_json_location(cls, keyname):
    """Determines the location where the JSON file can be found that contains
    information related to service placement (e.g., where machines can be found
    and what services they run).

    Args:
      keyname: A str that indicates the name of the SSH keypair that
        uniquely identifies this AppScale deployment.
    Returns:
      A str that indicates where the locations.json file can be found.
    """
    return cls.LOCAL_APPSCALE_PATH + "locations-" + keyname + ".json"


  @classmethod
  def update_local_metadata(cls, options, db_master, head_node):
    """Writes a locations.json file to the local filesystem,
    that the tools can use to locate machines in an AppScale deployment.

    Args:
      options: A Namespace that indicates deployment-specific parameters not
        relating to the placement strategy in use.
      db_master: A str representing the location of the database master.
      head_node: A str representing the location we can reach an
        AppController at.
    """
    # find out every machine's IP address and what they're doing
    acc = AppControllerClient(head_node, cls.get_secret_key(options.keyname))
    role_info = acc.get_role_info()

    infrastructure = options.infrastructure or 'xen'

    # write our yaml metadata file
    appscalefile_contents = {
      'infrastructure' : infrastructure,
      'group' : options.group,
    }

    if infrastructure != "xen":
      appscalefile_contents['zone'] = options.zone

    if infrastructure == "gce":
      appscalefile_contents['project'] = options.project

    if infrastructure == 'azure':
      appscalefile_contents['azure_subscription_id'] = options.azure_subscription_id
      appscalefile_contents['azure_app_id'] = options.azure_app_id
      appscalefile_contents['azure_app_secret_key'] = options.azure_app_secret_key
      appscalefile_contents['azure_tenant_id'] = options.azure_tenant_id
      appscalefile_contents['azure_resource_group'] = options.azure_resource_group
      appscalefile_contents['azure_storage_account'] = options.azure_storage_account
      appscalefile_contents['azure_group_tag'] = options.azure_group_tag

    locations_json = {
      'node_info': role_info,
      'infrastructure_info': appscalefile_contents
    }

    # and now we can write the json metadata file
    with open(cls.get_locations_json_location(options.keyname), 'w') \
        as file_handle:
      file_handle.write(json.dumps(locations_json))


  @classmethod
  def get_infrastructure_option(cls, tag, keyname):
    """Reads the JSON-encoded metadata on disk and returns the value for
    the key 'tag' from the dictionary retrieved using the key
    'infrastructure_info'.

    Args:
      keyname: A str that indicates the name of the SSH keypair that
        uniquely identifies this AppScale deployment.
      tag: A str that indicates what we should look for in the
        infrastructure_info dictionary, this tag retrieves an option that was
        passed to AppScale at runtime.
    """
    try:
      with open(cls.get_locations_json_location(keyname), 'r') as file_handle:
        file_contents = json.loads(file_handle.read())
        if isinstance(file_contents, list):
          cls.upgrade_json_file(keyname)
          file_handle.seek(0)
          file_contents = json.loads(file_handle.read())
        return file_contents.get('infrastructure_info', {}).get(tag)
    except IOError:
      raise BadConfigurationException("Couldn't read from locations file, "
                                      "AppScale may not be running with "
                                      "keyname {0}".format(keyname))

  @classmethod
  def get_local_nodes_info(cls, keyname):
    """Reads the JSON-encoded metadata on disk and returns a list using the
    key 'node_info' that indicates which machines run each API service in
    this AppScale deployment.

    Args:
      keyname: A str that represents an SSH keypair name, uniquely identifying
        this AppScale deployment.
    Returns:
      A list of dicts, where each dict contains information on a single machine
      in this AppScale deployment.
    Raises:
      BadConfigurationException: If there is no JSON-encoded metadata file
        named after the given keyname.
    """
    try:
      with open(cls.get_locations_json_location(keyname), 'r') as file_handle:
        file_contents = json.loads(file_handle.read())
        if isinstance(file_contents, list):
          cls.upgrade_json_file(keyname)
          file_handle.seek(0)
          file_contents = json.loads(file_handle.read())
        return file_contents.get('node_info', [])
    except IOError:
      raise BadConfigurationException("Couldn't read from locations file, "
                                      "AppScale may not be running with "
                                      "keyname {0}".format(keyname))

  @classmethod
  def upgrade_json_file(cls, keyname):
    """Upgrades the JSON file from the other version where it is a list by
    reading the JSON file, reading the YAML file, creating a dictionary in
    the "new" format and writing that to the JSON file, and then removing the
    YAML file.

    Args:
      keyname: A str that represents an SSH keypair name, uniquely identifying
        this AppScale deployment.
    Raises:
      BadConfigurationException: If there is no JSON-encoded metadata file,
        or there is no YAML-encoded metadata file, or the JSON file couldn't be
        written to.
    """
    try:
      # Open, read, and store the JSON metadata.

      with open(cls.get_locations_json_location(keyname), 'r') as file_handle:
        role_info = json.loads(file_handle.read())

      # If this method is running, there should be a YAML metadata file.

      yaml_locations = "{0}locations-{1}.yaml".format(cls.LOCAL_APPSCALE_PATH,
                                                      keyname)

      # Open, read, and store the YAML metadata.

      with open(yaml_locations, 'r') as yaml_handle:
        locations_yaml_contents = yaml.safe_load(yaml_handle.read())

      # Create a dictionary with the information from both the YAML and JSON
      # metadata.

      locations_json = {
        'node_info': role_info,
        'infrastructure_info': locations_yaml_contents
      }

      # Write the new format to the JSON metadata file.

      with open(cls.get_locations_json_location(keyname), 'w') as file_handle:
        file_handle.write(json.dumps(locations_json))

      # Remove the YAML file because all information from it should be in the
      # JSON file now. At this point any failures would have raised the
      # Exception.

      if os.path.exists(yaml_locations):
        os.remove(yaml_locations)
    except IOError:
      raise BadConfigurationException("Couldn't upgrade locations json "
                                      "file, AppScale may not be running with"
                                      " keyname {0}".format(keyname))

  @classmethod
  def get_host_for_role(cls, keyname, role):
    """ Gets the ip of the host the given role runs on.

    Args:
      keyname: The SSH keypair name that uniquely identifies this AppScale
        deployment.
      role: A str, the role we are looking up the host for.
    """
    for node in cls.get_local_nodes_info(keyname):
      if role in node["jobs"]:
        return node["public_ip"]


  @classmethod
  def are_disks_used(cls, keyname):
    """Queries the locations.json file to see if any persistent disks are being
    used in this AppScale deployment.

    Args:
      keyname: The SSH keypair name that uniquely identifies this AppScale
        deployment.
    Returns:
      True if any persistent disks are used, and False otherwise.
    """
    disks = [node.get("disk") for node in cls.get_local_nodes_info(keyname)]
    for disk in disks:
      if disk:
        return True
    return False


  @classmethod
  def encrypt_password(cls, username, password):
    """Salts the given password with the provided username and encrypts it.

    Args:
      username: A str representing the username whose password we wish to
        encrypt.
      password: A str representing the password to encrypt.
    Returns:
      The SHA1-encrypted password.
    """
    return hashlib.sha1(username + password).hexdigest()


  @classmethod
  def get_login_host(cls, keyname):
    """Searches through the local metadata to see which virtual machine runs the
    login service.

    Args:
      keyname: The SSH keypair name that uniquely identifies this AppScale
        deployment.
    Returns:
      A str containing the host that runs the login service.
    """
    return cls.get_host_with_role(keyname, 'login')


  @classmethod
  def get_host_with_role(cls, keyname, role):
    """Searches through the local metadata to see which virtual machine runs the
    specified role.

    Args:
      keyname: The SSH keypair name that uniquely identifies this AppScale
        deployment.
      role: A str indicating the role to search for.
    Returns:
      A str containing the host that runs the specified service.
    """
    nodes = cls.get_local_nodes_info(keyname)
    for node in nodes:
      if role in node['jobs']:
        return node['public_ip']
    raise AppScaleException("Couldn't find a {0} node.".format(role))


  @classmethod
  def get_all_public_ips(cls, keyname):
    """Searches through the local metadata to get all of the public IPs or FQDNs
    for machines in this AppScale deployment.

    Args:
      keyname: The SSH keypair name that uniquely identifies this AppScale
        deployment.
    Returns:
      A list containing all the public IPs or FQDNs in this AppScale deployment.
    """
    nodes = cls.get_local_nodes_info(keyname)
    return [node['public_ip'] for node in nodes]


  @classmethod
  def get_credentials(cls, is_admin=True):
    """Queries the user for the username and password that should be set for the
    cloud administrator's account in this AppScale deployment.

    Args:
      is_admin: A bool that indicates if we should be prompting the user for an
        admin username/password or not.

    Returns:
      A tuple containing the username and password that the user typed in.
    """
    username = cls.get_username_from_stdin(is_admin)
    password = cls.get_password_from_stdin()
    return username, password


  @classmethod
  def get_username_from_stdin(cls, is_admin):
    """Asks the user for the name of the e-mail address that should be made an
    administrator on their AppScale cloud or App Engine application.

    Returns:
      A str containing the e-mail address the user typed in.
    """
    while True:
      if is_admin:
        username = raw_input('Enter your desired admin e-mail address: ')
      else:
        username = raw_input('Enter your desired e-mail address: ')

      username = username.lstrip().rstrip()

      # Currently, a TLD label can occupy up to 63 octets.
      email_regex = \
        '^.+\\@(\\[?)[a-zA-Z0-9\\-\\.]+\\.([a-zA-Z]{2,63}|[0-9]{1,3})(\\]?)$'

      if re.match(email_regex, username):
        return username
      else:
        AppScaleLogger.warn('Invalid e-mail address. Please try again.')


  @classmethod
  def get_password_from_stdin(cls):
    """Asks the user for the password that should be used for their user
    account.

    Args:
      username: A str representing the email address associated with the user's
        account.
    Returns:
      The SHA1-hashed version of the password the user typed in.
    """
    while True:
      password = getpass.getpass('Enter new password: ')
      if len(password) < 6:
        AppScaleLogger.warn('Password must be at least 6 characters long')
        continue
      password_confirmation = getpass.getpass('Confirm password: ')
      if password == password_confirmation:
        return password
      else:
        AppScaleLogger.warn('Passwords entered do not match. Please try again.')


  @classmethod
  def get_infrastructure(cls, keyname):
    """Reads the locations.json file with key
    'infrastructure_info' to see if this AppScale deployment is
    running over a cloud infrastructure or a virtualized cluster.

    Args:
      keyname: The SSH keypair name that uniquely identifies this AppScale
        deployment.
    Returns:
      The name of the cloud infrastructure that AppScale is running over, or
      'xen' if running over a virtualized cluster.
    """
    return cls.get_infrastructure_option(tag="infrastructure", keyname=keyname)


  @classmethod
  def get_group(cls, keyname):
    """Reads the locations.json file with key 'infrastructure_info' to see
    what security group was created for this AppScale deployment.

    Args:
      keyname: The SSH keypair name that uniquely identifies this AppScale
        deployment.
    Returns:
      The name of the security group used for this AppScale deployment.
    """
    return cls.get_infrastructure_option(tag="group", keyname=keyname)


  @classmethod
  def get_project(cls, keyname):
    """Reads the locations.json file with key 'infrastructure_info' to see
    what project ID is used to interact with Google Compute Engine in this
    AppScale deployment.

    Args:
      keyname: The SSH keypair name that uniquely identifies this AppScale
        deployment.
    Returns:
      A str containing the project ID used for this AppScale deployment.
    """
    return cls.get_infrastructure_option(tag="project", keyname=keyname)


  @classmethod
  def get_zone(cls, keyname):
    """Reads the locations.json file with key 'infrastructure_info' to see
    what zone instances are running in throughout this AppScale deployment.

    Args:
      keyname: The SSH keypair name that uniquely identifies this AppScale
        deployment.
    Returns:
      A str containing the zone used for this AppScale deployment.
    """
    return cls.get_infrastructure_option(tag="zone", keyname=keyname)

  @classmethod
  def get_subscription_id(cls, keyname):
    """ Reads the locations.json file with key 'infrastructure_info' to see
    what subscription ID is used to interact with Microsoft Azure in this
    AppScale deployment.

    Args:
      keyname: The SSH keypair name that uniquely identifies this AppScale
        deployment.
    Returns:
      A str containing the subscription ID used for this AppScale deployment.
    """
    return cls.get_infrastructure_option(tag="azure_subscription_id",
                                         keyname=keyname)

  @classmethod
  def get_app_id(cls, keyname):
    """ Reads the locations.json file with key 'infrastructure_info' to see
    what application is used to interact with Microsoft Azure in this
    AppScale deployment.

    Args:
      keyname: The SSH keypair name that uniquely identifies this AppScale
        deployment.
    Returns:
      A str containing the application ID used for this AppScale deployment.
    """
    return cls.get_infrastructure_option(tag="azure_app_id", keyname=keyname)

  @classmethod
  def get_app_secret_key(cls, keyname):
    """ Reads the locations.json file with key 'infrastructure_info' to get
    the secret key for the application that is used to interact with
    Microsoft Azure in this AppScale deployment.

    Args:
      keyname: The SSH keypair name that uniquely identifies this AppScale
        deployment.
    Returns:
      A str containing the secret key for the application running for this
      AppScale deployment.
    """
    return cls.get_infrastructure_option(tag="azure_app_secret_key",
                                         keyname=keyname)

  @classmethod
  def get_tenant_id(cls, keyname):
    """ Reads the locations.json file with key 'infrastructure_info' to get the
     tenant ID that is used to interact with Microsoft Azure in this
     AppScale deployment.

    Args:
      keyname: The SSH keypair name that uniquely identifies this AppScale
        deployment.
    Returns:
      A str containing the tenant ID for this account being used for this
      AppScale deployment.
    """
    return cls.get_infrastructure_option(tag="azure_tenant_id", keyname=keyname)

  @classmethod
  def get_resource_group(cls, keyname):
    """ Reads the locations.json file with key
    'infrastructure_info' to get the Azure resource group under
    which the instances are placed in this AppScale deployment.

    Args:
      keyname: The SSH keypair name that uniquely identifies this AppScale
        deployment.
    Returns:
      A str containing the resource group name being used for this
      AppScale deployment.
    """
    return cls.get_infrastructure_option(tag="azure_resouce_group", keyname=keyname)

  @classmethod
  def get_storage_account(cls, keyname):
    """ Reads the locations.json file with key
    'infrastructure_info' to get the Azure storage account
    associated with the resource group in this AppScale deployment.

    Args:
      keyname: The SSH keypair name that uniquely identifies this AppScale
        deployment.
    Returns:
      A str containing the storage account name being used for this
      AppScale deployment.
    """
    return cls.get_infrastructure_option(tag="azure_storage_account",
                                         keyname=keyname)

  @classmethod
  def get_client_secrets_location(cls, keyname):
    """Returns the path on the local filesystem where the client secrets JSON
    file (used to interact with Google Compute Engine) can be found.

    Args:
      keyname: A str representing the SSH keypair name used for this AppScale
        deployment.
    Returns:
      A str that corresponds to a location on the local filesystem where the
      client secrets file can be found.
    """
    return cls.LOCAL_APPSCALE_PATH + keyname + "-secrets.json"


  @classmethod
  def get_oauth2_storage_location(cls, keyname):
    """ Returns the oauth2 storage location.

    Args:
      keyname: The SSH keypair name that uniquely identifies this AppScale
        deployment.
    Returns:
      A path, the oauth2 storage location.
    """
    return cls.LOCAL_APPSCALE_PATH + keyname + "-oauth2.dat"


  @classmethod
  def cleanup_appscale_files(cls, keyname, remove_location=True):
    """Removes all AppScale metadata files from this machine.

    Args:
      keyname: The SSH keypair name that uniquely identifies this AppScale
        deployment.
    """
<<<<<<< HEAD
    files_to_remove = [LocalState.get_secret_key_location(keyname)]
    if remove_location:
      files_to_remove += [LocalState.get_locations_yaml_location(keyname),
        LocalState.get_locations_json_location(keyname)]
=======
    files_to_remove = [LocalState.get_locations_json_location(keyname),
      LocalState.get_secret_key_location(keyname)]
>>>>>>> 163ac128

    for file_to_remove in files_to_remove:
      if os.path.exists(file_to_remove):
        os.remove(file_to_remove)


  @classmethod
  def shell(cls, command, is_verbose, num_retries=DEFAULT_NUM_RETRIES,
    stdin=None):
    """Executes a command on this machine, retrying it up to five times if it
    initially fails.

    Args:
      command: A str representing the command to execute.
      is_verbose: A bool that indicates if we should print the command we are
        executing to stdout.
      num_retries: The number of times we should try to execute the given
        command before aborting.
      stdin: A str that is passes as standard input to the process
    Returns:
      A str with both the standard output and standard error produced when the
      command executes.
    Raises:
      ShellException: If, after five attempts, executing the named command
      failed.
    """
    tries_left = num_retries
    try:
      while tries_left:
        AppScaleLogger.verbose("shell> {0}".format(command), is_verbose)
        the_temp_file = tempfile.NamedTemporaryFile()
        if stdin is not None:
          stdin_strio = tempfile.TemporaryFile()
          stdin_strio.write(stdin)
          stdin_strio.seek(0)
          AppScaleLogger.verbose("       stdin str: {0}"\
            .format(stdin), is_verbose)
          result = subprocess.Popen(command, shell=True, stdout=the_temp_file,
            stdin=stdin_strio, stderr=subprocess.STDOUT)
        else:
          result = subprocess.Popen(command, shell=True, stdout=the_temp_file,
            stderr=subprocess.STDOUT)
        AppScaleLogger.verbose("       stdout buffer: {0}"\
          .format(the_temp_file.name), is_verbose)
        result.wait()
        if stdin is not None:
          stdin_strio.close()
        if result.returncode == 0:
          the_temp_file.seek(0)
          output = the_temp_file.read()
          the_temp_file.close()
          return output
        tries_left -= 1
        if tries_left:
          the_temp_file.close()
          AppScaleLogger.verbose("Command failed. Trying again momentarily." \
            .format(command), is_verbose)
        else:
          the_temp_file.seek(0)
          output = the_temp_file.read()
          the_temp_file.close()
          if stdin:
            raise ShellException("Executing command '{0} {1}' failed:\n{2}"\
                    .format(command, stdin, output))
          else:
            raise ShellException("Executing command '{0}' failed:\n{1}"\
                    .format(command, output))
        time.sleep(1)
    except OSError as os_error:
      if stdin:
        raise ShellException("Error executing command: '{0} {1}':{2}"\
                .format(command, stdin, os_error))
      else:
        raise ShellException("Error executing command: '{0}':{1}"\
                .format(command, os_error))


  @classmethod
  def require_ssh_commands(cls, needs_expect, is_verbose):
    """Checks to make sure the commands needed to set up passwordless SSH
    access are installed on this machine.

    Args:
      needs_expect: A bool that indicates if we should also check for the
        'expect' command.
      is_verbose: A bool that indicates if we should print how we check for
        each command to stdout.
    Raises:
      BadConfigurationException: If any of the required commands aren't present
        on this machine.
    """
    required_commands = ['ssh-keygen', 'ssh-copy-id']
    if needs_expect:
      required_commands.append('expect')

    for command in required_commands:
      try:
        cls.shell("hash {0}".format(command), is_verbose)
      except ShellException:
        raise BadConfigurationException("Couldn't find {0} in your PATH."
          .format(command))


  @classmethod
  def generate_rsa_key(cls, keyname, is_verbose):
    """Generates a new RSA public and private keypair, and saves it to the
    local filesystem.

    Args:
      keyname: The SSH keypair name that uniquely identifies this AppScale
        deployment.
      is_verbose: A bool that indicates if we should print the ssh-keygen
        command to stdout.
    """
    private_key = cls.LOCAL_APPSCALE_PATH + keyname
    public_key = private_key + ".pub"

    if os.path.exists(public_key):
      os.remove(public_key)

    if os.path.exists(private_key):
      os.remove(private_key)

    cls.shell("ssh-keygen -t rsa -N '' -f {0}".format(private_key), is_verbose)
    os.chmod(public_key, 0600)
    os.chmod(private_key, 0600)
    shutil.copy(private_key, private_key + ".key")
    return public_key, private_key


  @classmethod
  def extract_tgz_app_to_dir(cls, tar_location, is_verbose):
    """Extracts the given tar.gz file to a randomly generated location and
    returns that location.

    Args:
      archive_location: The location on the local filesystem where the tar.gz
        file to extract can be found.
      is_verbose: A bool that indicates if we should print the command we
        execute to stdout.
    Returns:
      The location on the local filesystem where the file was extracted
        to.
    """
    return cls.extract_app_to_dir(tar_location, "tar zxvf", is_verbose)


  @classmethod
  def extract_zip_app_to_dir(cls, zip_location, is_verbose):
    """Extracts the given zip file to a randomly generated location and
    returns that location.

    Args:
      archive_location: The location on the local filesystem where the zip file
        to extract can be found.
      is_verbose: A bool that indicates if we should print the command we
        execute to stdout.
    Returns:
      The location on the local filesystem where the file was extracted
        to.
    """
    return cls.extract_app_to_dir(zip_location, "unzip", is_verbose)


  @classmethod
  def extract_app_to_dir(cls, archive_location, extract_command, is_verbose):
    """Extracts the given file to a randomly generated location and returns that
    location.

    Args:
      archive_location: The location on the local filesystem where the file
        to extract can be found.
      extract_command: The command and flags necessary to extract the archived
        file.
      is_verbose: A bool that indicates if we should print the command we
        execute to stdout.
    Returns:
      The location on the local filesystem where the file was extracted
        to.
    """
    extracted_location = "/tmp/appscale-app-{0}".format(str(uuid.uuid4()) \
      .replace('-', '')[:8])

    os.mkdir(extracted_location)
    cls.shell("cd {0} && {1} '{2}'".format(extracted_location, extract_command,
      os.path.abspath(archive_location)), is_verbose)

    file_list = os.listdir(extracted_location)
    if len(file_list) > 0:
      # Users can upload an archive containing their application or a directory
      # containing their application. To see which case this is, we count how
      # many files are present in the archive. As some platforms will inject a
      # dot file into every directory, we shouldn't consider those when trying
      # to find out if this archive is just a directory or not (because the
      # presence of the dot file will cause our count to be incorrect).
      file_list[:] = [itm for itm in file_list if itm[0] != '.']
      included_dir = extracted_location + os.sep + file_list[0]
      if len(file_list) == 1 and os.path.isdir(included_dir):
        extracted_location = included_dir

    return extracted_location


  @classmethod
  def generate_crash_log(cls, exception, stacktrace):
    """Writes information to the local filesystem about an uncaught exception
    that killed an AppScale Tool's execution, to aid in debugging at a later
    time.

    Args:
      exception: The Exception that crashed executing an AppScale Tool, whose
        information we want to log for debugging purposes.
      stacktrace: A str that contains the newline-separated stacktrace
        corresponding to the given exception.
    Returns:
      The location on the filesystem where the crash log was written to.
    """
    crash_log_filename = '{0}log-{1}'.format(
      LocalState.LOCAL_APPSCALE_PATH, uuid.uuid4())

    log_info = {
      # System-specific information
      'platform' : platform.platform(),
      'runtime' : platform.python_implementation(),

      # Crash-specific information
      'exception' : exception.__class__.__name__,
      'message' : str(exception),
      'stacktrace' : stacktrace.rstrip(),

      # AppScale Tools-specific information
      'tools_version' : APPSCALE_VERSION
    }

    # If LOCAL_APPSCALE_PATH doesn't exist, create it so that we can write the
    # crash log.
    if not os.path.exists(LocalState.LOCAL_APPSCALE_PATH):
      os.mkdir(LocalState.LOCAL_APPSCALE_PATH)

    with open(crash_log_filename, 'w') as file_handle:
      for key, value in log_info.iteritems():
        file_handle.write("{0} : {1}\n\n".format(key, value))

    AppScaleLogger.warn(str(exception))
    AppScaleLogger.log("\nA log with more information is available " \
      "at\n{0}.".format(crash_log_filename))
    return crash_log_filename


  @classmethod
  def ensure_user_wants_to_run_without_disks(cls):
    """ Asks the user for confirmation before we start AppScale in a cloud
    environment without any persistent disks to save their data.

    Raises:
      AppScaleException: If the user does not want to start AppScale without
        persistent disks.
    """
    cls.confirm_or_abort("Starting AppScale without specifying persistent " +
      "disks means your data will not be saved when your cloud is destroyed.")


  @classmethod
  def confirm_or_abort(cls, message):
    """ Displays confirmation message and collects user's choice.

    Args:
      message: A str, the message to be displayed.
    Raises:
      AppScaleException: If the user chooses to terminate AppScale.
    """
    AppScaleLogger.warn(message)
    confirm = raw_input("Are you sure you want to do this? (Y/N) ")
    if confirm.lower() == 'y' or confirm.lower() == 'yes':
      return
    else:
      raise AppScaleException('AppScale termination was cancelled.')


  @classmethod
  def ensure_appscalefile_is_up_to_date(cls):
    """ Examines the AppScalefile in the current working directory to make sure
    it specifies a keyname and group, updating it if it does not.

    This scenario can occur if the user wants us to automatically generate a
    keyname and group for them (in which case they don't specify either).

    Returns:
      True if the AppScalefile was up to date, or False if there were changes
      made to make it up to date.

    Raises:
      AppScalefileException: If there is no AppScalefile in the current working
        directory.
    """
    appscalefile_path = os.getcwd() + os.sep + "AppScalefile"
    if not os.path.exists(appscalefile_path):
      raise AppScalefileException("Couldn't find an AppScale file at {0}" \
        .format(appscalefile_path))

    file_contents = ''
    with open(appscalefile_path) as file_handle:
      file_contents = file_handle.read()

    yaml_contents = yaml.safe_load(file_contents)

    # Don't write to the AppScalefile if there are no changes to make to it.
    if 'keyname' in yaml_contents and 'group' in yaml_contents:
      return True

    file_contents += "\n# Automatically added by the AppScale Tools: "

    random_suffix = str(uuid.uuid4()).replace('-', '')
    cloud_name = "appscale{0}".format(random_suffix)
    if 'keyname' not in yaml_contents:
      file_contents += "\nkeyname : {0}".format(cloud_name)

    if 'group' not in yaml_contents:
      file_contents += "\ngroup : {0}".format(cloud_name)

    with open(appscalefile_path, 'w') as file_handle:
      file_handle.write(file_contents)

    return False<|MERGE_RESOLUTION|>--- conflicted
+++ resolved
@@ -110,7 +110,6 @@
         raise BadConfigurationException("AppScale is already running. Terminate" +
           " it, set 'force: True' in your AppScalefile, or use the --force flag" +
           " to run anyways.")
-
 
 
   @classmethod
@@ -861,15 +860,9 @@
       keyname: The SSH keypair name that uniquely identifies this AppScale
         deployment.
     """
-<<<<<<< HEAD
     files_to_remove = [LocalState.get_secret_key_location(keyname)]
     if remove_location:
-      files_to_remove += [LocalState.get_locations_yaml_location(keyname),
-        LocalState.get_locations_json_location(keyname)]
-=======
-    files_to_remove = [LocalState.get_locations_json_location(keyname),
-      LocalState.get_secret_key_location(keyname)]
->>>>>>> 163ac128
+      files_to_remove += [LocalState.get_locations_json_location(keyname)]
 
     for file_to_remove in files_to_remove:
       if os.path.exists(file_to_remove):
