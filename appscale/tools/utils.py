""" Miscellaneous utility functions needed by the tools. """

import os
import tarfile
import zipfile
from xml.etree import ElementTree

<<<<<<< HEAD
from .custom_exceptions import BadConfigurationException
=======
import errno
>>>>>>> c3df0939


def config_from_tar_gz(file_name, tar_location):
  """ Reads a configuration file from a source tarball.

  Args:
    file_name: A string specifying the configuration file.
    tar_location: A string specifying the location of the tarball.
  Returns:
    The contents of the configuration file.
  """
  with tarfile.open(tar_location, 'r:gz') as tar:
    candidates = [member for member in tar.getmembers()
                  if member.name.split('/')[-1] == file_name]
    if not candidates:
      return None

    shortest_path = candidates[0]
    for candidate in candidates:
      if len(candidate.name.split('/')) < len(shortest_path.name.split('/')):
        shortest_path = candidate

    config_file = tar.extractfile(shortest_path)
    try:
      return config_file.read()
    finally:
      config_file.close()


def config_from_zip(file_name, zip_location):
  """ Reads a configuration file from a source zip file.

  Args:
    file_name: A string specifying the configuration file.
    zip_location: A string specifying the location of the zip file.
  Returns:
    The contents of the configuration file.
  """
  with zipfile.ZipFile(zip_location) as zip_file:
    candidates = [member for member in zip_file.namelist()
                  if member.split('/')[-1] == file_name]
    if not candidates:
      return None

    shortest_path = candidates[0]
    for candidate in candidates:
      if len(candidate.split('/')) < len(shortest_path.split('/')):
        shortest_path = candidate

    with zip_file.extract(shortest_path) as config_file:
      return config_file.read()


def config_from_dir(file_name, source_path):
  """ Reads a configuration file from a source directory.

  Args:
    file_name: A string specifying the configuration file.
    source_path: A string specifying the location of the source directory.
  Returns:
    The contents of the configuration file.
  """
  candidates = []
  for root, _, files in os.walk(source_path):
    if file_name in files:
      candidates.append(os.path.join(root, file_name))

  if not candidates:
    return None

  shortest_path = candidates[0]
  for candidate in candidates:
    if len(candidate.split(os.sep)) < len(shortest_path.split(os.sep)):
      shortest_path = candidate

  with open(shortest_path) as config_file:
    return config_file.read()


def cron_from_xml(contents):
  """ Parses the contents of a cron.xml file.

  Args:
    contents: An XML string containing cron configuration details.
  Returns:
    A dictionary containing cron configuration details.
  """
  cron_config = {'cron': []}
  job_entries = ElementTree.fromstring(contents)
  for job_entry in job_entries:
    if job_entry.tag != 'cron':
      raise BadConfigurationException(
        'Unrecognized element in cron.xml: {}'.format(job_entry.tag))

    job = {}
    for element in job_entry:
      tag = element.tag.replace('-', '_')
      if tag == 'retry_parameters':
        params = {child.tag.replace('-', '_'): child.text for child in element}
        int_elements = ['job_retry_limit', 'min_backoff_seconds',
                        'max_backoff_seconds', 'max_doublings']
        for int_element in int_elements:
          if int_element in params:
            params[int_element] = int(params[int_element])
        job[tag] = params
      else:
        job[tag] = element.text

    cron_config['cron'].append(job)

  return cron_config


def queues_from_xml(contents):
  """ Parses the contents of a queue.xml file.

  Args:
    contents: An XML string containing queue configuration details.
  Returns:
    A dictionary containing queue configuration details.
  """
  queues = {'queue': []}
  queue_entries = ElementTree.fromstring(contents)
  for queue_entry in queue_entries:
    if queue_entry.tag == 'total-storage-limit':
      queues['total_storage_limit'] = queue_entry.text
      continue

    if queue_entry.tag != 'queue':
      raise BadConfigurationException(
        'Unrecognized element in queue.xml: {}'.format(queue_entry.tag))

    queue = {}
    for element in queue_entry:
      tag = element.tag.replace('-', '_')
      if tag == 'acl':
        queue['acl'] = [{child.tag.replace('-', '_'): child.text}
                        for child in element]
      elif tag == 'retry_parameters':
        params = {child.tag.replace('-', '_'): child.text for child in element}
        int_elements = ['task_retry_limit', 'min_backoff_seconds',
                        'max_backoff_seconds', 'max_doublings']
        for int_element in int_elements:
          if int_element in params:
            params[int_element] = int(params[int_element])
        queue['retry_parameters'] = params
      else:
        if tag in ['bucket_size', 'max_concurrent_requests']:
          queue[tag] = int(element.text)
        else:
          queue[tag] = element.text

    queues['queue'].append(queue)

  return queues


def mkdir(dir_path):
  """ Creates a directory.

  Args:
    dir_path: The path to create.
  """
  try:
    return os.makedirs(dir_path)
  except OSError as exc:
    if exc.errno == errno.EEXIST and os.path.isdir(dir_path):
      pass
    else:
      raise<|MERGE_RESOLUTION|>--- conflicted
+++ resolved
@@ -1,15 +1,12 @@
 """ Miscellaneous utility functions needed by the tools. """
 
+import errno
 import os
 import tarfile
 import zipfile
 from xml.etree import ElementTree
 
-<<<<<<< HEAD
-from .custom_exceptions import BadConfigurationException
-=======
-import errno
->>>>>>> c3df0939
+from appscale.tools.custom_exceptions import BadConfigurationException
 
 
 def config_from_tar_gz(file_name, tar_location):
