--- conflicted
+++ resolved
@@ -272,21 +272,15 @@
         "(in megabytes)")
 
       group = self.parser.add_mutually_exclusive_group()
-<<<<<<< HEAD
-      group.add_argument('--appengine', type=int,
+      group.add_argument('--default_min_appservers', '--appengine', type=int,
         default=1,
-=======
-      group.add_argument('--default_min_appservers', '--appengine', type=int,
->>>>>>> 6f474f0b
         help="the number of application servers to use per app")
-      group.add_argument('--autoscale', action='store_true',
-        default=True,
-        help="adds/removes application servers based on incoming traffic")
-
+      group.add_argument('--disable-autoscale', dest='autoscale',
+        action='store_false',
+        help="disables autoscaling of AppServers based on traffic")
       # flags relating to the location where users reach appscale
       self.parser.add_argument('--login_host',
         help="override the provided login host with this one")
-
       # developer flags
       self.parser.add_argument('--flower_password',
         default=self.DEFAULT_FLOWER_PASSWORD,
@@ -747,24 +741,10 @@
       BadConfigurationException: If the value for the --appengine flag is
         invalid.
     """
-<<<<<<< HEAD
-    # Check that appengine is greater then 1. If Appen
-    if self.args.appengine < 1:
+    # Check that appengine is greater then 1.
+    if self.args.default_min_appservers < 1:
       raise BadConfigurationException("Number of application servers " + \
                                       "must exceed zero.")
-=======
-    if self.args.default_min_appservers:
-      if self.args.default_min_appservers < 1:
-        raise BadConfigurationException("Number of application servers " + \
-          "must exceed zero.")
-
-      self.args.autoscale = False
-    elif self.args.autoscale:
-      self.args.default_min_appservers = 1
-    else:  # neither are set
-      self.args.default_min_appservers = 1
-      self.args.autoscale = True
->>>>>>> 6f474f0b
 
 
   def validate_developer_flags(self):
